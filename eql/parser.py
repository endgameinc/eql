"""Python parser functions for EQL syntax."""
from __future__ import unicode_literals

import datetime
import re
import sys
from collections import defaultdict
import contextlib

from lark import Lark, Tree, Token
from lark.visitors import Interpreter
from lark.exceptions import LarkError

from . import ast
from . import pipes
from .types import TypeHint, NodeInfo, TypeFoldCheck
from .errors import EqlSyntaxError, EqlSemanticError, EqlSchemaError, EqlTypeMismatchError, EqlError
from .etc import get_etc_file
from .functions import get_function, list_functions
from .optimizer import Optimizer
from .schema import EVENT_TYPE_ANY, EVENT_TYPE_GENERIC, Schema
from .utils import to_unicode, load_extensions, ParserConfig, is_string

__all__ = (
    "allow_enum_fields",
    "extract_query_terms",
    "get_preprocessor",
    "ignore_missing_fields",
    "ignore_missing_functions",
    "implied_booleans",
    "non_nullable_fields",
    "nullable_fields",
    "parse_analytic",
    "parse_analytics",
    "parse_definition",
    "parse_definitions",
    "parse_expression",
    "parse_field",
    "parse_literal",
    "parse_query",
    "skip_optimizations",
    "strict_booleans",
)


debugger_attached = 'pydevd' in sys.modules

NON_SPACE_WS = re.compile(r"[^\S ]+")

skip_optimizations = ParserConfig(optimized=False)
ignore_missing_functions = ParserConfig(check_functions=False)
ignore_missing_fields = ParserConfig(ignore_missing_fields=False)
implied_booleans = ParserConfig(implied_booleans=True)
strict_booleans = ParserConfig(implied_booleans=False)
nullable_fields = ParserConfig(strict_fields=False)
non_nullable_fields = ParserConfig(strict_fields=True)
allow_enum_fields = ParserConfig(enable_enum=True)


keywords = ("and", "by", "const", "false", "in", "join", "macro",
            "not", "null", "of", "or", "sequence", "true", "until", "with", "where"
            )


class KvTree(Tree):
    """Helper class with methods for looking up child nodes by name."""

    def get(self, name):
        """Get a child by the name of the data."""
        for match in self.get_list(name):
            return match

    def get_list(self, name):
        """Get a list of all children for a name."""
        return [child for child in self.children
                if isinstance(child, Token) and child.type == name or
                isinstance(child, KvTree) and child.data == name]

    def __contains__(self, item):
        return any(isinstance(child, Token) and child.type == item or
                   isinstance(child, KvTree) and child.data == item for child in self.children)

    def __getitem__(self, item):
        """Helper method for getting by index."""
        return self.get(item)

    @property
    def child_trees(self):
        return [child for child in self.children if isinstance(child, KvTree)]


class LarkToEQL(Interpreter):
    """Walker of Lark tree to convert it into a EQL AST."""

    def __init__(self, text):
        """Walker for building an EQL syntax tree from a Lark tree.

        :param bool implied_any: Allow for event queries to skip event type and WHERE, replace with 'any where ...'
        :param bool implied_base: Allow for queries to be built with only pipes. Base query becomes 'any where true'
        :param bool subqueries: Toggle support for subqueries (sequence, join, named of, etc.)
        :param bool pipes: Toggle support for pipes
        :param PreProcessor preprocessor: Use an EQL preprocessor to expand definitions and constants while parsing
        """
        self.text = text
        self._lines = None
        self.implied_base = ParserConfig.read_stack("implied_base", False)
        self.implied_any = ParserConfig.read_stack("implied_any", False)

        # Create our own thread-safe copy of a preprocessor that we can use
        self.preprocessor = ParserConfig.read_stack("preprocessor", ast.PreProcessor()).copy()

        # Keep track of newly created definitions
        self.new_preprocessor = self.preprocessor.copy()

        self._subqueries_enabled = ParserConfig.read_stack("allow_subqueries", True)
        self._pipes_enabled = ParserConfig.read_stack("allow_pipes", True)
        self._function_lookup = {}

        # Allow for functions to be turned on/off and overridden
        for name in ParserConfig.read_stack("allowed_functions", list_functions()):
            self._function_lookup[name] = get_function(name)

        for signature in ParserConfig.read_stack("custom_functions", []):
            self._function_lookup[signature.name] = signature

        self._allowed_pipes = ParserConfig.read_stack("allowed_pipes", set(pipes.list_pipes()))
        self._implied_booleans = ParserConfig.read_stack("implied_booleans", False)
        self._in_pipes = False
        self._event_types = []
        self._schema = Schema.current()
        self._ignore_missing = ParserConfig.read_stack("ignore_missing_fields", False)
        self._strict_fields = ParserConfig.read_stack("strict_fields", False)
        self._allow_enum = ParserConfig.read_stack("enable_enum", False)
        self._count_keys = []
        self._pipe_schemas = []
        self._var_types = dict()
        self._check_functions = ParserConfig.read_stack("check_functions", True)
        self._stacks = defaultdict(list)

    @property
    def lines(self):
        """Lazily split lines in the original text."""
        if self._lines is None:
            self._lines = [t.rstrip("\r\n") for t in self.text.splitlines(True)]

        return self._lines

    @contextlib.contextmanager
    def scoped(self, **kv):
        """Set scoped values."""
        for k, v in kv.items():
            self._stacks[k].append(v)
        try:
            yield
        finally:
            for k in kv:
                self._stacks[k].pop()

    def scope(self, name, default=None):
        """Read something from the scope."""
        stack = self._stacks[name]
        if len(stack) == 0:
            return default
        return stack[-1]

    @property
    def multiple_events(self):
        """Check if multiple events can be queried."""
        return len(self._pipe_schemas) > 1

    def _error(self, node, message, end=False, cls=EqlSemanticError, width=None, **kwargs):
        # type: (KvTree, str, bool, type, int, object) -> Exception
        """Generate."""
        params = {}

        if isinstance(node, NodeInfo):
            node = node.source

        for child in node.children:
            if isinstance(child, Token):
                params[child.type] = child.value
            elif isinstance(child, KvTree):
                # TODO: Recover the original string slice
                params[child.data] = child

        for k, value in params.items():
            if isinstance(value, list):
                params[k] = ', '.join([v.render() if isinstance(v, ast.EqlNode) else to_unicode(v) for v in value])

        params.update(kwargs)
        message = message.format(**params)
        line_number = node.line - 1 if not end else node.end_line - 1
        column = node.column - 1 if not end else node.end_column - 1

        # get more lines for more informative error messages. three before + two after
        before = self.lines[:line_number + 1][-3:]
        after = self.lines[line_number + 1:][:3]

        source = '\n'.join(b for b in before)
        trailer = '\n'.join(a for a in after)

        # lines = node.parseinfo.text_lines()
        # source = '\n'.join(l.rstrip() for l in lines)

        # Determine if the error message can easily look like this
        #                                                     ^^^^
        if width is None and not end and node.line == node.end_line:
            if not NON_SPACE_WS.search(self.lines[line_number][column:node.end_column]):
                width = node.end_column - node.column

        if width is None:
            width = 1

        return cls(message, line_number, column, source, width=width, trailer=trailer)

    def _type_error(self, node_info, expected_type, message=None, error_node=None, **kwargs):
        """Return an exception for type mismatches."""
        kwargs.setdefault('cls', EqlTypeMismatchError)
        expected_types = expected_type if isinstance(expected_type, tuple) else (expected_type, )
        expected_names = set()
        expected_prefix = ""
        actual_prefix = ""

        error_node = error_node or node_info.source
        message = message or "Expected {expected_type} not {actual_type}"

        for ty in expected_types:
            if isinstance(ty, NodeInfo):
                expected_names.add(ty.type_info.value)
            elif isinstance(ty, TypeHint):
                expected_names.add(ty.value)
            elif isinstance(ty, TypeFoldCheck):
                expected_names.add(ty.type_info.value)

                if not node_info.validate_literal(ty):
                    if ty.require_literal:
                        expected_prefix, actual_prefix = ("literal ", "dynamic ")
                    else:
                        expected_prefix, actual_prefix = ("dynamic ", "literal ")
            else:
                raise TypeError("Unable to raise EqlTypeMismatchError from {}".format(ty))

        if node_info.validate_type(expected_type):
            expected_names = set([node_info.type_info.value])

        return self._error(error_node, message,
                           actual_type=actual_prefix + node_info.type_info.value,
                           expected_type=expected_prefix + "/".join(expected_names), **kwargs)

    def _walk_default(self, node, *args, **kwargs):
        """Callback function to walk the AST."""
        if isinstance(node, list):
            return [self.walk(n, *args, **kwargs) for n in node]
        elif isinstance(node, tuple):
            return tuple(self.walk(n, *args, **kwargs) for n in node)
        return node

    def visit_children(self, tree):
        """Wrap visit_children to be more flexible."""
        if tree is None:
            return None

        return Interpreter.visit_children(self, tree)

    def visit(self, tree):
        """Optimize a return value."""
        if tree is None:
            return None

        if isinstance(tree, list):
            return [self.visit(t) for t in tree]

        return Interpreter.visit(self, tree)

    def validate_signature(self, node, signature, arguments):
        # type: (KvTree, type|FunctionSignature, list[NodeInfo]) -> None
        """Validate a signature against input arguments and type hints."""
        error_node = node
        node_type = 'pipe' if issubclass(signature, ast.PipeCommand) else 'function'
        name = signature.name
        bad_index = signature.validate(arguments)

        if bad_index is None:
            # no error exists, so no need to build a message
            return

        min_args = signature.minimum_args if signature.minimum_args is not None else len(signature.argument_types)
        max_args = None

        if signature.additional_types is None:
            max_args = len(signature.argument_types)

        # Try to line up the error message with the argument that went wrong
        if min_args is not None and len(arguments) < min_args:
            message = "Expected at least {} argument{} to {} {}".format(
                min_args, 's' if min_args != 1 else '', node_type, self.visit(node["name"]))
            raise self._error(error_node, message, end=len(arguments) != 0)

        elif max_args is not None and max_args < len(arguments):
            if max_args == 0:
                argument_desc = 'no arguments'
            elif max_args == 1:
                argument_desc = 'only 1 argument'
            else:
                argument_desc = 'up to {} arguments'.format(max_args)

            message = "Expected {} to {} {}".format(argument_desc, node_type, name)
            error_node = arguments[max_args].source
            raise self._error(error_node, message)

        elif bad_index is not None:
            if isinstance(arguments[bad_index].source, (KvTree, Token)):
                error_node = arguments[bad_index].source

            bad_argument = arguments[bad_index]
            expected_type = signature.additional_types

            if bad_index < len(signature.argument_types):
                expected_type = signature.argument_types[bad_index]

            if expected_type is not None and not bad_argument.validate(expected_type):
                raise self._type_error(bad_argument, expected_type,
                                       "Expected {expected_type} not {actual_type} to {name}", name=name)
            raise self._error(error_node, "Invalid argument to {name}", name=name)

    def start(self, node):
        """Entry point for the grammar."""
        return self.visit(node.children[0])

    # literals
    def null(self, node):
        """Callback function to walk the AST."""
        return None

    def boolean(self, node):
        """Callback function to walk the AST."""
        return node.children[0] == "true"

    def literal(self, node):
        """Callback function to walk the AST."""
        value = ast.Literal.from_python(self.visit_children(node)[0])
        return NodeInfo(value, value.type_hint, nullable=not self._strict_fields, source=node)

    def time_range(self, node):
        """Callback function to walk the AST."""
        quantity = self.visit(node["number"])  # type: int|float
        interval = self.visit(node["name"])  # type: str

        units = [v.value for v in ast.TimeUnit.get_units()]

        if isinstance(quantity, float):
            if interval is None or interval == "s":
                guess = int(round(quantity * ast.TimeUnit.Seconds.as_milliseconds()))
                time_range = ast.TimeRange(guess, ast.TimeUnit.Milliseconds)
                raise self._error(node, "Only integer values allowed for maxspan. Did you mean {time_range}?",
                                  time_range=time_range)

            # if a valid unit was specified, then filter out the less-precise units
            if interval in units and interval != ast.TimeUnit.Milliseconds.value:
                units = units[:units.index(interval)]

                raise self._error(node, "Only integer values allowed for maxspan.\n"
                                        "Try a more precise time unit: {all_units}.", all_units=", ".join(units))

            raise self._error(node, "Only integer values allowed for maxspan.", all_units=", ".join(units))

        if interval is None:
            time_range = ast.TimeRange(quantity, ast.TimeUnit.Seconds)
            raise self._error(node, "Missing time unit. Did you mean {time_range}?", time_range=time_range)

        try:
            unit = ast.TimeUnit(interval)
        except ValueError:
            raise self._error(node["name"],
                              "Unknown time unit. Recognized units are: {all_units}.",
                              interval=interval,
                              all_units=", ".join(units))

        return ast.TimeRange(quantity, unit)

    # fields
    def _update_field_info(self, node_info):
        type_hint = None
        allow_missing = self._schema.allow_missing
        field = node_info.node
        schema = None
        schema_hint = None

        if self._in_pipes:
            event_schema = self._pipe_schemas[0]
            event_field = field

            if self.multiple_events:
                event_index, event_field = field.query_multiple_events()
                num_events = len(self._pipe_schemas)
                if event_index >= num_events:
                    raise self._error(node_info.sub_fields[0], "Invalid index. Event array is size {num}",
                                      num=num_events)

                event_schema = self._pipe_schemas[event_index]

            # Now that we have the schema
            event_type, = event_schema.schema.keys()
            schema_hint = event_schema.get_event_type_hint(event_type, event_field.full_path)
            allow_missing = self._schema.allow_missing

        elif not self._schema:
            return NodeInfo(node_info, TypeHint.Unknown, source=node_info)

        # check if it's a variable and
        elif field.base not in self._var_types:
            event_field = field
            event_type = self.scope("event_type", default=EVENT_TYPE_ANY)

            schema_hint = self._schema.get_event_type_hint(event_type, event_field.full_path)

            # Determine if the field should be converted as an enum
            # from subtype.create -> subtype == "create"
            if schema_hint is None and self._allow_enum and event_field.path and is_string(event_field.path[-1]):
                base_field = ast.Field(event_field.base, event_field.path[:-1])
                enum_value = ast.String(event_field.path[-1])
                base_hint = self._schema.get_event_type_hint(event_type, base_field.full_path)

                if base_hint is not None and base_hint[0] == TypeHint.String:
                    comparison = ast.Comparison(base_field, ast.Comparison.EQ, enum_value)
                    return NodeInfo(comparison, TypeHint.Boolean, nullable=not self._strict_fields, source=node_info)

        else:
            type_hint = self._var_types[field.base]

        if schema_hint is not None:
            type_hint, schema = schema_hint

        if type_hint is None and not allow_missing:
            message = "Field not recognized"
            if event_type not in (EVENT_TYPE_ANY, EVENT_TYPE_GENERIC):
                message += " for {event_type} event"
            raise self._error(node_info, message, cls=EqlSchemaError, event_type=event_type)

        # the field could be missing, so allow for null checks unless it's explicitly disabled
        type_hint = type_hint or TypeHint.Unknown
        return NodeInfo(field, type_hint, nullable=not self._strict_fields, schema=schema, source=node_info)

    def _add_variable(self, name, type_hint=TypeHint.Unknown):
        self._var_types[name] = type_hint
        return NodeInfo(ast.Field(name), TypeHint.Variable)

    def method_chain(self, node):
        """Expand a chain of methods into function calls."""
        rv = None
        for prev_node, function_node in zip(node.children[:-1], node.children[1:]):
            rv = self.function_call(function_node, prev_node, rv)

        rv.source = node
        return rv

    def value(self, node):
        """Check if a value is signed."""
        value = self.visit(node.children[1])  # type: NodeInfo
        if not value.validate_type(TypeHint.Numeric):
            raise self._type_error(node, TypeHint.Numeric, "Sign applied to non-numeric value")

        if node.children[0] == "-":
            if isinstance(value, ast.Number):
                value.node.value = -value.node.value
            else:
                value.node = ast.MathOperation(ast.Number(0), "-", value.node)

        value.source = node
        return value

    def name(self, node):
        """Check for illegal use of keyword."""
        text = node["NAME"].value
        if text in keywords:
            raise self._error(node, "Invalid use of keyword", cls=EqlSyntaxError)

        return text

    def number(self, node):
        """Parse a number with a sign."""
        token = node.children[-1]
        if token.type == "UNSIGNED_INTEGER":
            value = int(token)
        else:
            value = float(token)

        if node["SIGN"] == "-":
            return -value
        return value

    def string(self, node):
        value = node.children[0]

        # If a 'raw' string is detected, then only unescape the quote character
        if value.startswith('?'):
            quote_char = value[1]
            return value[2:-1].replace("\\" + quote_char, quote_char)
        else:
            return ast.String.unescape(value[1:-1])

    def base_field(self, node):
        """Get a base field."""
<<<<<<< HEAD
        name = node["name"]
=======
        child = node.children[0]
        token = child["NAME"] or child["ESCAPED_NAME"]
        name = token.value.strip("`")

        if token.type != "ESCAPED_NAME":
            if name in RESERVED:
                value = RESERVED[name]
                return NodeInfo(value, value.type_hint, source=node)
>>>>>>> 720285d4

            # validate against the remaining keywords
            self.visit(child)

        if name in self.preprocessor.constants:
            constant = self.preprocessor.constants[name]
            return NodeInfo(constant.value, constant.value.type_hint, source=node)

        # Check if it's part of the current preprocessor that we are building
        # and if it is, then return it unexpanded but with a type hint
        if name in self.new_preprocessor.constants:
            constant = self.new_preprocessor.constants[name]
            return NodeInfo(ast.Field(name), constant.value.type_hint, source=node)

        return self._update_field_info(NodeInfo(ast.Field(name), source=node))

    def field(self, node):
        """Callback function to walk the AST."""
        full_path = []

        # to get around parser ambiguities, we had to create a token to mash all of the parts together
        # but we have a separate rule "field_parts" that can safely re-parse and separate out the tokens.
        # we can walk through each token, and build the field path accordingly
        for part in lark_parser.parse(node.children[0], "field_parts").children:
            if part["NAME"]:
                name = to_unicode(part["NAME"])
                full_path.append(name)

                if name in keywords:
                    raise self._error(node, "Invalid use of keyword", cls=EqlSyntaxError)
            elif part["ESCAPED_NAME"]:
                full_path.append(to_unicode(part["ESCAPED_NAME"]).strip("`"))
            elif part["UNSIGNED_INTEGER"]:
                full_path.append(int(part["UNSIGNED_INTEGER"]))
            else:
                raise self._error(node, "Unable to parser field", cls=EqlSyntaxError)

        base, path = full_path[0], full_path[1:]

        # if get_variable:
        #     if base_name in RESERVED or node.sub_fields:
        #         raise self._type_error(node, "Expected {expected_type} not {field} to function", types.VARIABLE)
        #     elif base_name in self._var_types:
        #         raise self._error(node, "Reuse of variable {base}")

        #     # This can be overridden by the parent function that is parsing it
        #     return self._add_variable(node.base)
        field = ast.Field(base, path)
        return self._update_field_info(NodeInfo(field, source=node))

    def comparison(self, node):
        """Callback function to walk the AST."""
        left, comp_op, right = self.visit_children(node)  # type: (NodeInfo, str, NodeInfo)

        op = "==" if comp_op.type == 'EQUALS' else comp_op.value

        accepted_types = TypeHint.primitives()
        error_message = "Invalid comparison of {expected_type} to {actual_type}"

        def check_null(expr, null_side):
            # check for `expr == null` or `expr != null`
            if isinstance(null_side.node, ast.Null) and op in (ast.Comparison.NE, ast.Comparison.EQ):
                if not expr.validate_type(TypeHint.Null):
                    # check if the types can actually be compared, and don't allow comparison of nested types
                    raise self._type_error(left, TypeHint.Null, error_message, error_node=node)

                comp = ast.IsNull(expr.node) if op == ast.Comparison.EQ else ast.IsNotNull(expr.node)
                return NodeInfo(comp, TypeHint.Boolean, nullable=not self._strict_fields)

        comp = check_null(left, right) or check_null(right, left)

        if comp is not None:
            return comp

        if not left.validate_type(accepted_types) or \
                not right.validate_type(accepted_types) or \
                not right.validate_type(left):
            # check if the types can actually be compared, and don't allow comparison of nested types
            raise self._type_error(right, left, error_message, error_node=node)

        if op in (ast.Comparison.LT, ast.Comparison.LE, ast.Comparison.GE, ast.Comparison.GT):
            # check that <, <=, >, >= are only supported for strings or numbers
            if not (left.validate_type(TypeHint.Numeric) and right.validate_type(TypeHint.Numeric) or
                    left.validate_type(TypeHint.String) and right.validate_type(TypeHint.String)):

                raise self._type_error(right, left, error_message, error_node=node)

        eql_node = ast.Comparison(left.node, op, right.node)

        # there is no special comparison operator for wildcards, just look for * in the string
        if isinstance(right.node, ast.String) and '*' in right.node.value:
            func_call = ast.FunctionCall('wildcard', [left.node, right.node])

            if op == ast.Comparison.EQ:
                eql_node = func_call
            elif op == ast.Comparison.NE:
                eql_node = ~func_call

        return NodeInfo(eql_node, TypeHint.Boolean, nullable=left.nullable or right.nullable, source=node)

    def mathop(self, node):
        """Callback function to walk the AST."""
        result = self.visit(node.children[0])
        message = "Unable to {func} {actual_type}"

        def update_type(left, new_op, right):
            # type: (NodeInfo, str, NodeInfo) -> NodeInfo
            if not right.validate_type(TypeHint.Numeric):
                raise self._type_error(right, TypeHint.Numeric, message, func=ast.MathOperation.func_lookup[new_op])

            return NodeInfo(ast.MathOperation(left.node, new_op, right.node), TypeHint.Numeric,
                            nullable=left.nullable or right.nullable)

        # update the type hint to strip non numeric information

        for op_token, current_node in zip(node.children[1::2], node.children[2::2]):
            op = op_token.value
            next_node = self.visit(current_node)
            result = update_type(result, op, next_node)

        result.source = node
        return result

    sum_expr = mathop
    mul_expr = mathop

    def bool_expr(self, node, cls):
        """Method for both and, or expressions."""
        terms = self.visit_children(node)  # type: list[NodeInfo]

        if not self._implied_booleans:
            for term in terms:
                if not term.validate_type(TypeHint.Boolean):
                    raise self._type_error(term, TypeHint.Boolean)

        return NodeInfo(cls([term.node for term in terms]), TypeHint.Boolean,
                        nullable=any(t.nullable for t in terms), source=node)

    def and_expr(self, node):
        """Callback function to walk the AST."""
        return self.bool_expr(node, ast.And)

    def or_expr(self, node):
        """Callback function to walk the AST."""
        return self.bool_expr(node, ast.Or)

    def not_expr(self, node):
        """Callback function to walk the AST."""
        term = self.visit(node.children[-1])

        if not self._implied_booleans:
            if not term.validate_type(TypeHint.Boolean):
                raise self._type_error(term, TypeHint.Boolean)

        # if there are an odd number of NOTs then we negate
        if len(node.get_list("NOT_OP")) % 2 == 1:
            term.node = ast.Not(term.node)

        return term

    def not_in_set(self, node):
        """Method for converting `x not in (...)`."""
        info = self.in_set(node)
        info.node = ~info.node
        return info

    def in_set(self, node):
        """Callback function to walk the AST."""
        outer, container = self.visit_children(node)  # type: (NodeInfo, list[NodeInfo])

        if not outer.validate_type(TypeHint.primitives()):
            # can't compare non-primitives to sets
            raise self._type_error(outer, TypeHint.primitives())

        # Check that everything inside the container has the same type as outside
        error_message = "Unable to compare {expected_type} to {actual_type}"
        for inner in container:
            if not inner.validate_type(outer):
                raise self._type_error(inner, outer, error_message)

        # This will always evaluate to true/false, so it should be a boolean
        term = ast.InSet(outer.node, [c.node for c in container])
        nullable = outer.nullable or any(c.nullable for c in container)
        return NodeInfo(term, TypeHint.Boolean, nullable=nullable, source=node)

    def _get_type_hint(self, node, ast_node):
        """Get the recommended type hint for a node when it isn't already known.

        This will likely only get called when expanding macros, until type hints are attached to AST nodes.
        """
        type_hint = TypeHint.Unknown

        if isinstance(ast_node, ast.Literal):
            type_hint = ast_node.type_hint
        elif isinstance(ast_node, (ast.Comparison, ast.InSet)):
            type_hint = TypeHint.Boolean
        elif isinstance(ast_node, ast.Field):
            type_hint = TypeHint.Unknown

            if ast_node.base not in self._var_types:
                ast_node, type_hint = self._update_field_info(node, ast_node)

        elif isinstance(ast_node, ast.FunctionCall):
            signature = self._function_lookup.get(ast_node.name)
            if signature:
                type_hint = signature.return_value

        return type_hint

    def function_call(self, node, prev_node=None, prev_arg=None):
        """Callback function to walk the AST."""
        function_name = self.visit(node["name"])
        args = []
        nodes = []

        non_method_arguments = node["expressions"].children if node["expressions"] else []

        if prev_node:
            nodes.append(prev_node)

        if prev_arg:
            args.append(prev_arg)

        if node["expressions"]:
            nodes.extend(non_method_arguments)

        if function_name in self.preprocessor.macros:
            args.extend(self.visit(non_method_arguments))
            macro = self.preprocessor.macros[function_name]
            expanded = macro.expand([arg.node for arg in args])
            type_hint = self._get_type_hint(node, expanded)
            return NodeInfo(expanded, type_hint, source=node)

        elif function_name in self.new_preprocessor.macros:
            args.extend(self.visit(non_method_arguments))
            macro = self.new_preprocessor.macros[function_name]
            expanded = macro.expand([arg.node for arg in args])
            type_hint = self._get_type_hint(node, expanded)
            return NodeInfo(expanded, type_hint, source=node)

        signature = self._function_lookup.get(function_name)

        if signature:
            # Check for any variables in the signature, and handle their type hints differently
            variables = set(idx for idx, hint in enumerate(signature.argument_types) if hint == TypeHint.Variable)

            # Back up the current variable type hints for when this function goes out of scope
            old_variables = self._var_types.copy()

            # Get all of the arguments first, because they may depend on others
            # and we need to pull out all of the variables
            for idx, arg_source in enumerate(nodes):
                if idx in variables:
                    if arg_source.data == "base_field":
                        variable_name = self.visit(arg_source["name"])
                        self._add_variable(variable_name)
                        args.append(NodeInfo(ast.Field(variable_name), TypeHint.Variable, source=arg_source))
                    else:
                        raise self._type_error(NodeInfo(None, source=arg_source), TypeHint.Variable,
                                               "Invalid argument to {name}. Expected {expected_type}",
                                               name=function_name)
                elif idx == 0 and prev_node:
                    if prev_arg is None:
                        args.append(self.visit(prev_node))
                else:
                    args.append(self.visit(arg_source))

            # In theory, we could do another round of validation for generics, but we'll just assume
            # that loop variables can take any shape they need to, as long as the other arguments match

            # Validate that the arguments match the function signature by type and length
            self.validate_signature(node, signature, args)

            # Restore old variables, since ours are out of scope now
            self._var_types = old_variables

            expr = ast.FunctionCall(function_name, [a.node for a in args], as_method=prev_node is not None)
            nullable = any(a.nullable for a in args) or signature.sometimes_null
            return NodeInfo(expr, signature.return_value, nullable=nullable, source=node)

        elif self._check_functions:
            raise self._error(node["name"], "Unknown function {NAME}")
        else:
            args = []

            if node["expressions"]:
                args = self.visit(node["expressions"])

            func_node = ast.FunctionCall(function_name, [a.node for a in args], as_method=prev_node is not None)
            return NodeInfo(func_node, source=node)

    # queries
    def event_query(self, node):
        """Callback function to walk the AST."""
        if node["name"] is None:
            event_type = EVENT_TYPE_ANY
            if not self.implied_any:
                raise self._error(node, "Missing event type and 'where' condition", cls=EqlSyntaxError)
        else:
            event_type = self.visit(node["name"])

            if self._schema and not self._schema.validate_event_type(event_type):
                raise self._error(node["name"], "Invalid event type: {NAME}", cls=EqlSchemaError, width=len(event_type))

        with self.scoped(event_type=event_type, query_condition=True):
            node_info = self.visit(node.children[-1])  # type: NodeInfo
            if not self._implied_booleans and not node_info.validate_type(TypeHint.Boolean):
                raise self._type_error(node_info, TypeHint.Boolean, "Expected {expected_type} not {actual_type}")

        return ast.EventQuery(event_type, node_info.node)

    def pipe(self, node):
        """Callback function to walk the AST."""
        if not self._pipes_enabled:
            raise self._error(node, "Pipes not supported")

        pipe_name = self.visit(node["name"])
        pipe_cls = ast.PipeCommand.lookup.get(pipe_name)
        if pipe_cls is None or pipe_name not in self._allowed_pipes:
            raise self._error(node["name"], "Unknown pipe {NAME}")

        args = []

        if node["expressions"]:
            args = self.visit(node["expressions"])
        elif len(node.children) > 1:
            args = self.visit(node.children[1:])

        self.validate_signature(node, pipe_cls, args)
        self._pipe_schemas = pipe_cls.output_schemas(args, self._pipe_schemas)
        return pipe_cls([arg.node for arg in args])

    def base_query(self, node):
        """Visit a sequence, join or event query."""
        return self.visit(node.children[0])

    def piped_query(self, node):
        """Callback function to walk the AST."""
        if "base_query" in node:
            first = self.visit(node["base_query"])
        elif self.implied_base:
            first = ast.EventQuery(EVENT_TYPE_ANY, ast.Boolean(True))
        else:
            raise self._error(node, "Missing base query")

        self._in_pipes = True
        if isinstance(first, ast.EventQuery):
            base_event_types = [first.event_type]
        else:
            base_event_types = [q.query.event_type for q in first.queries]

        # Now, create the schema for each event in the array
        flattened_schema = self._schema.flatten()
        for event_type in base_event_types:
            if event_type == EVENT_TYPE_ANY:
                self._pipe_schemas.append(flattened_schema)
            elif event_type in self._schema.schema:
                self._pipe_schemas.append(Schema({EVENT_TYPE_GENERIC: self._schema.schema[event_type]}))
            else:
                self._pipe_schemas.append(Schema({EVENT_TYPE_GENERIC: {}}))

        return ast.PipedQuery(first, self.visit_children(node["pipes"]))

    def expressions(self, node):
        """Convert a list of expressions."""
        return self.visit_children(node)

    def named_subquery(self, node):
        """Callback function to walk the AST."""
        name = self.visit(node["name"])

        if not self._subqueries_enabled:
            raise self._error(node, "Subqueries not supported")
        elif self._in_pipes:
            raise self._error(node, "Not supported within pipe")
        elif name not in ast.NamedSubquery.supported_types:
            raise self._error(node["name"], "Unknown subquery type '{NAME} of'")

        query = self.visit(node["subquery"]["event_query"])
        return NodeInfo(ast.NamedSubquery(name, query), TypeHint.Boolean, source=node)

    def subquery_by(self, node, num_values=None, position=None, close=None, allow_fork=False):
        """Callback function to walk the AST."""
        if not self._subqueries_enabled:
            raise self._error(node, "Subqueries not supported")

        actual_num = len(node["join_values"]["expressions"].children) if node["join_values"] else 0

        if num_values is not None and num_values != actual_num:
            if actual_num == 0:
                error_node = node
                end = True
            else:
                end = False
                error_node = node["join_values"]["expressions"].children[max(num_values, actual_num) - 1]

            message = "Expected {num} value"
            if num_values != 1:
                message += "s"
            raise self._error(error_node, message, num=num_values, end=end)

        kwargs = {}
        fork_param = node["fork_param"]

        if fork_param is not None:
            fork_value = fork_param["boolean"]
            if allow_fork is False or position == 0 or close:
                raise self._error(fork_param, "Fork is not allowed here")

            kwargs["fork"] = self.visit(fork_value) if fork_value is not None else True

        query = self.visit(node["subquery"]["event_query"])

        if node["join_values"]:
            with self.scoped(event_type=query.event_type):
                join_values = self.visit(node["join_values"])
        else:
            join_values = []

        return NodeInfo(ast.SubqueryBy(query, [v.node for v in join_values], **kwargs), source=node), join_values

    def join_values(self, node):
        """Return all of the expressions."""
        return self.visit(node["expressions"])

    def join(self, node):
        """Callback function to walk the AST."""
        queries, close = self._get_subqueries_and_close(node)
        return ast.Join(queries, close)

    def _get_subqueries_and_close(self, node, allow_fork=False):
        """Helper function used by join and sequence to avoid duplicate code."""
        if not self._subqueries_enabled:
            # Raise the error earlier (instead of waiting until subquery_by) so that it's more meaningful
            raise self._error(node, "Subqueries not supported")

        # Figure out how many fields are joined by in the first query, and match across all
        subquery_nodes = node.get_list("subquery_by")
        first, first_info = self.subquery_by(subquery_nodes[0], allow_fork=allow_fork, position=0)
        num_values = len(first_info)
        subqueries = [(first, first_info)]

        shared = node['join_values']
        until_node = node["until_subquery_by"]
        close = None

        if until_node:
            subquery_nodes.append(until_node["subquery_by"])

        for pos, subquery in enumerate(subquery_nodes[1:], 1):
            subqueries.append(self.subquery_by(subquery, num_values=num_values, allow_fork=allow_fork, position=pos))

        # Validate that each field has matching types
        default_hint = TypeHint.primitives()
        strict_hints = [default_hint] * num_values

        if shared:
            strict_hints += [default_hint] * len(shared["expressions"].children)

        def check_by_field(by_pos, by_node):  # type: (int, NodeInfo) -> None
            # Check that the possible values for our field that match what we currently understand about this type
            if not by_node.validate(strict_hints[by_pos]) or not by_node.validate_literal(False):
                raise self._type_error(by_node, strict_hints[by_pos], "Unable to join {expected_type} to {actual_type}")

            # Restrict the acceptable fields from what we've seen
            if by_node.type_info != TypeHint.Unknown:
                strict_hints[by_pos] = by_node.type_info

        for qpos, (subquery, by_nodes) in enumerate(subqueries):
            if shared:
                with self.scoped(event_type=subquery.node.query.event_type):
                    by_nodes = self.visit(shared) + by_nodes

            # Now that they've all been built out, start to intersect the types
            for fpos, node in enumerate(by_nodes):
                check_by_field(fpos, node)

            # Add all of the fields to the beginning of this subquery's BY fields and preserve the order
            subquery.node.join_values = [b.node for b in by_nodes]

        if until_node:
            close, _ = subqueries.pop()
            close = close.node

        return list(q.node for q, _ in subqueries), close

    def get_sequence_parameter(self, node, **kwargs):
        """Validate that sequence parameters are working."""
        key = self.visit(node["name"])

        if len(node.children) > 1:
            value = self.visit(node.children[-1])
            value = value.node
        else:
            value = ast.Boolean(True)

        if key != 'maxspan':
            raise self._error(node, "Unknown sequence parameter {}".format(key))

        value = ast.TimeRange.convert(value)

        if not value or value.delta < datetime.timedelta(0):
            error_node = node["time_range"] or node["atom"] or node
            raise self._error(error_node, "Invalid value for {}".format(key))

        return key, value

    def get_sequence_term_parameter(self, param_node, position, close):
        """Validate that sequence parameters are working for items in sequence."""
        if not position or close:
            raise self._error(param_node, "Unexpected parameters")

        # set the default type to a literal 'true'
        value = NodeInfo(ast.Boolean(True), TypeHint.Boolean)
        key = self.visit(param_node["name"])

        if len(param_node.children) > 1:
            value = self.visit(param_node.children[-1])

        if key == 'fork':
            if not value.validate((TypeHint.Boolean.require_literal(), TypeHint.Numeric.require_literal())):
                raise self._type_error(param_node, TypeHint.Boolean, "Expected type {expected_type} value for {k}")

            if value.node.value not in (True, False, 0, 1):
                raise self._error(param_node, "Invalid value for {k}")

        else:
            raise self._error(param_node['name'], "Unknown parameter {NAME}")

        return key, ast.Boolean(bool(value.node.value))

    def sequence(self, node):
        """Callback function to walk the AST."""
        if not self._subqueries_enabled:
            raise self._error(node, "Subqueries not supported")

        params = None

        if node['with_params']:
            params = self.time_range(node['with_params']['time_range'])

        queries, close = self._get_subqueries_and_close(node, allow_fork=True)
        return ast.Sequence(queries, params, close)

    def definitions(self, node):
        """Parse all definitions."""
        return self.visit_children(node)

    # definitions
    def macro(self, node):
        """Callback function to walk the AST."""
        name = self.visit(node.children[0])
        params = self.visit(node.children[1:-1])
        body = self.visit(node.children[-1])
        definition = ast.Macro(name, params, body.node)
        self.new_preprocessor.add_definition(definition)
        return definition

    def constant(self, node):
        """Callback function to walk the AST."""
        name = self.visit(node["name"])
        value = self.visit(node["literal"])
        definition = ast.Constant(name, value.node)
        self.new_preprocessor.add_definition(definition)
        return definition


lark_parser = Lark(get_etc_file('eql.g'), debug=False,
                   propagate_positions=True, tree_class=KvTree, parser='lalr',
                   start=['piped_query', 'definition', 'definitions', 'field_parts',
                          'query_with_definitions', 'expr', 'signed_single_atom'])


def _parse(text, start=None, preprocessor=None, implied_any=False, implied_base=False, pipes=True, subqueries=True):
    """Function for parsing EQL with arbitrary entry points.

    :param str text: EQL source text to parse
    :param str start: Entry point for the EQL grammar
    :param bool implied_any: Allow for event queries to match on any event type when a type is not specified.
         If enabled, the query ``process_name == "cmd.exe"`` becomes ``any where process_name == "cmd.exe"``
    :param bool implied_base: Allow for queries to be built with only pipes. Base query becomes 'any where true'
    :param bool pipes: Toggle support for pipes
    :param bool subqueries: Toggle support for subqueries, which are required by
        ``sequence``, ``join``, ``descendant of``, ``child of`` and ``event of``
    :param PreProcessor preprocessor: Optional preprocessor to expand definitions and constants
    :rtype: EqlNode
    """
    if not text.strip():
        raise EqlSyntaxError("No text specified", 0, 0, text)

    # Convert everything to unicode
    text = to_unicode(text)
    if not text.endswith("\n"):
        text += "\n"

    with ParserConfig(implied_any=implied_any, implied_base=implied_base, allow_subqueries=subqueries,
                      preprocessor=preprocessor, allow_pipes=pipes) as cfg:

        load_extensions(force=False)
        exc = None
        walker = LarkToEQL(text)

        try:
            tree = lark_parser.parse(text, start=start)
        except LarkError as e:
            # Remove the original exception from the traceback
            exc = EqlSyntaxError("Invalid syntax", e.line - 1, e.column - 1, '\n'.join(walker.lines[e.line - 2:e.line]))
            if cfg.read_stack("full_traceback", debugger_attached):
                raise exc

        if exc is None:
            try:
                eql_node = walker.visit(tree)
                if isinstance(eql_node, NodeInfo):
                    eql_node = eql_node.node

                if cfg.read_stack("optimized", True):
                    optimizer = Optimizer(recursive=True)
                    eql_node = optimizer.walk(eql_node)
                return eql_node
            except EqlError as e:
                # If full traceback mode is enabled, then re-raise the exception
                if cfg.read_stack("full_traceback", debugger_attached):
                    raise
                exc = e

    # Python 3 - avoid double exceptions if full_traceback is disabled
    raise exc


def parse_base_query(text, implied_any=False, implied_base=False, preprocessor=None, subqueries=True):
    """Parse an EQL event query without pipes.

    :param str text: EQL source text to parse
    :param bool implied_any: Allow for event queries to match on any event type when a type is not specified.
         If enabled, the query ``process_name == "cmd.exe"`` becomes ``any where process_name == "cmd.exe"``
    :param bool implied_base: Allow for queries to be built with only pipes. Base query becomes 'any where true'
    :param bool subqueries: Toggle support for subqueries, which are required by
        ``sequence``, ``join``, ``descendant of``, ``child of`` and ``event of``
    :param PreProcessor preprocessor: Optional preprocessor to expand definitions and constants
    :rtype: PipedQuery
    """
    return _parse(text, 'base_query',
                  implied_any=implied_any, implied_base=implied_base, preprocessor=preprocessor, subqueries=subqueries)


def parse_event_query(text, implied_any=False, implied_base=False, preprocessor=None, subqueries=True):
    """Parse an EQL event query in the form ``<event-type> where <condition>``.

    :param str text: EQL source text to parse
    :param bool implied_any: Allow for event queries to match on any event type when a type is not specified.
         If enabled, the query ``process_name == "cmd.exe"`` becomes ``any where process_name == "cmd.exe"``
    :param bool implied_base: Allow for queries to be built with only pipes. Base query becomes 'any where true'
    :param bool subqueries: Toggle support for subqueries, which are required by
        ``sequence``, ``join``, ``descendant of``, ``child of`` and ``event of``
    :param PreProcessor preprocessor: Optional preprocessor to expand definitions and constants
    :rtype: EventQuery
    """
    return _parse(text, 'event_query',
                  implied_any=implied_any, implied_base=implied_base, preprocessor=preprocessor, subqueries=subqueries)


def parse_query(text, implied_any=False, implied_base=False, preprocessor=None, subqueries=True, pipes=True, cli=False):
    """Parse a full EQL query with pipes.

    :param str text: EQL source text to parse
    :param bool implied_any: Allow for event queries to match on any event type when a type is not specified.
         If enabled, the query ``process_name == "cmd.exe"`` becomes ``any where process_name == "cmd.exe"``
    :param bool implied_base: Allow for queries to be built with only pipes. Base query becomes 'any where true'
    :param bool subqueries: Toggle support for subqueries, which are required by
        ``sequence``, ``join``, ``descendant of``, ``child of`` and ``event of``
    :param bool pipes: Toggle support for pipes
    :param PreProcessor preprocessor: Optional preprocessor to expand definitions and constants
    :rtype: PipedQuery
    """
    return _parse(text,  "piped_query", implied_any=implied_any, implied_base=implied_base, preprocessor=preprocessor,
                  subqueries=subqueries, pipes=pipes)


def parse_expression(text, implied_any=False, preprocessor=None, subqueries=True):
    """Parse an EQL expression and return the AST.

    :param str text: EQL source text to parse
    :param bool implied_any: Allow for event queries to match on any event type when a type is not specified.
         If enabled, the query ``process_name == "cmd.exe"`` becomes ``any where process_name == "cmd.exe"``
    :param bool subqueries: Toggle support for subqueries, which are required by
        ``sequence``, ``join``, ``descendant of``, ``child of`` and ``event of``
    :param PreProcessor preprocessor: Optional preprocessor to expand definitions and constants
    :rtype: Expression
    """
    return _parse(text, start='expr', implied_any=implied_any, preprocessor=preprocessor, subqueries=subqueries)


def parse_atom(text, cls=None):  # type: (str, type) -> ast.Field|ast.Literal
    """Parse and get an atom."""
    rule = "signed_single_atom"
    atom = _parse(text, start=rule)
    if cls is not None and not isinstance(atom, cls):
        walker = LarkToEQL(text)
        lark_tree = lark_parser.parse(text, start=rule)
        raise walker._error(lark_tree, "Expected {expected} not {actual}",
                            expected=cls.__name__.lower(), actual=type(atom).__name__.lower())
    return atom


def parse_literal(text):  # type: (str) -> ast.Literal
    """Parse and get a literal."""
    return parse_atom(text, cls=ast.Literal)


def parse_field(text):  # type: (str) -> ast.Field
    """Parse and get a field."""
    return parse_atom(text, cls=ast.Field)


def parse_analytic(analytic_info, preprocessor=None, **kwargs):
    """Parse an EQL analytic from a dictionary with metadata.

    :param dict analytic_info: EQL dictionary with metadata and a query to convert to an analytic.
    :param PreProcessor preprocessor: Optional preprocessor to expand definitions and constants
    :param kwargs: Additional arguments to pass to :func:`~parse_query`
    :rtype: EqlAnalytic
    """
    dct = analytic_info.copy()
    text = dct['query']
    query = parse_query(text, preprocessor=preprocessor, **kwargs)
    dct['query'] = query
    return ast.EqlAnalytic(**dct)


def parse_analytics(analytics, preprocessor=None, **kwargs):
    """Parse EQL analytics from a list of dictionaries.

    :param list[dict] analytics: EQL dictionary with metadata to convert to an analytic.
    :param PreProcessor preprocessor: Optional preprocessor to expand definitions and constants
    :param kwargs: Additional arguments to pass to :func:`~parse_query`
    :rtype: list[EqlAnalytic]
    """
    if preprocessor is None:
        preprocessor = ast.PreProcessor()
    return [parse_analytic(r, preprocessor=preprocessor, **kwargs) for r in analytics]


def parse_definition(text, preprocessor=None, implied_any=False, subqueries=True):
    """Parse a single EQL definition.

    :param str text: EQL source to parse
    :param PreProcessor preprocessor: Optional preprocessor to expand definitions and constants
    :param bool implied_any: Allow for event queries to skip event type and WHERE, replace with 'any where ...'
    :param bool subqueries: Toggle support for subqueries (sequence, join, named of, etc.)
    :rtype: Definition
    """
    return _parse(text, start='definition', preprocessor=preprocessor,
                  implied_any=implied_any, subqueries=subqueries)


def parse_definitions(text, preprocessor=None, implied_any=False, subqueries=True):
    """Parse EQL preprocessor definitions from source.

    :param str text: EQL source to parse
    :param PreProcessor preprocessor: Use an EQL preprocessor to expand definitions and constants while parsing
    :param bool implied_any: Allow for event queries to match on any event type when a type is not specified.
         If enabled, the query ``process_name == "cmd.exe"`` becomes ``any where process_name == "cmd.exe"``
    :param bool subqueries: Toggle support for subqueries, which are required by
        ``sequence``, ``join``, ``descendant of``, ``child of`` and ``event of``
    :rtype: list[Definition]
    """
    return _parse(text, start='definitions', preprocessor=preprocessor, implied_any=implied_any, subqueries=subqueries)


def get_preprocessor(text, implied_any=False, subqueries=None, preprocessor=None):
    """Parse EQL definitions and get a :class:`~eql.ast.PreProcessor`.

    :param str text: EQL source to parse
    :param PreProcessor preprocessor: Use an existing EQL preprocessor while parsing definitions
    :param bool implied_any: Allow for event queries to match on any event type when a type is not specified.
         If enabled, the query ``process_name == "cmd.exe"`` becomes ``any where process_name == "cmd.exe"``
    :param bool subqueries: Toggle support for subqueries, which are required by
        ``descendant of``, ``child of`` and ``event of``
    :rtype: PreProcessor
    """
    definitions = parse_definitions(text, implied_any=implied_any, subqueries=subqueries, preprocessor=preprocessor)

    # inherit all the definitions from the old one, and add to them
    if preprocessor is None:
        new_preprocessor = ast.PreProcessor()
    else:
        new_preprocessor = preprocessor.copy()

    new_preprocessor.add_definitions(definitions)
    return new_preprocessor


class TermExtractor(Interpreter, object):
    """Extract query terms from a sequence, join or flat query."""

    def __init__(self, text):
        self.text = text

    def event_query(self, tree):
        return self.text[tree.meta.start_pos:tree.meta.end_pos]

    def piped_query(self, tree):
        """Extract all terms."""
        if tree["base_query"]:
            if tree["base_query"]["event_query"]:
                return [self.visit(tree["base_query"]["event_query"])]
            return self.visit(tree["base_query"].children[0])
        return []

    def sequence(self, tree):
        """Extract the terms in the sequence."""
        return [self.visit(term["subquery"]["event_query"]) for term in tree.get_list("subquery_by")]

    # these have similar enough ASTs that this is fine for extracting terms
    join = sequence


def extract_query_terms(text, **kwargs):
    """Parse out the query terms from an event query, join or sequence.

    :param str text: EQL source text to parse
    :rtype: list[str]
    """
    # validate that it parses first so that EQL exceptions are raised
    parse_query(text, **kwargs)

    tree = lark_parser.parse(text, start="piped_query")
    extractor = TermExtractor(text)
    return list(extractor.visit(tree))<|MERGE_RESOLUTION|>--- conflicted
+++ resolved
@@ -61,6 +61,8 @@
             "not", "null", "of", "or", "sequence", "true", "until", "with", "where"
             )
 
+RESERVED = {n.render(): n for n in [ast.Boolean(True), ast.Boolean(False), ast.Null()]}
+
 
 class KvTree(Tree):
     """Helper class with methods for looking up child nodes by name."""
@@ -501,9 +503,6 @@
 
     def base_field(self, node):
         """Get a base field."""
-<<<<<<< HEAD
-        name = node["name"]
-=======
         child = node.children[0]
         token = child["NAME"] or child["ESCAPED_NAME"]
         name = token.value.strip("`")
@@ -512,7 +511,6 @@
             if name in RESERVED:
                 value = RESERVED[name]
                 return NodeInfo(value, value.type_hint, source=node)
->>>>>>> 720285d4
 
             # validate against the remaining keywords
             self.visit(child)
