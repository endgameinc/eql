[[queries]]
query = 'process where serial_event_id = 1'
expected_event_ids  = [1]

[[queries]]
query = 'process where serial_event_id < 4'
expected_event_ids  = [1, 2, 3]

[[queries]]
query = 'process where true | head 6'
expected_event_ids  = [1, 2, 3, 4, 5, 6]

[[queries]]
query = 'process where false'
expected_event_ids = []

[[queries]]
expected_event_ids = []
query = 'process where missing_field != null'

[[queries]]
expected_event_ids  = [1, 2, 3, 4, 5]
query = 'process where bad_field == null | head 5'

[[queries]]
query = '''
  process where process_name == "impossible name" or (serial_event_id < 4.5 and serial_event_id >= 3.1)
'''
expected_event_ids  = [4]

[[queries]]
tags = ["comparisons", "pipes"]
query = '''
process where serial_event_id <= 8 and serial_event_id > 7
| filter serial_event_id == 8'''
expected_event_ids  = [8]

[[queries]]
query = '''
process where true
| filter serial_event_id <= 10
| filter serial_event_id > 6'''
expected_event_ids  = [7, 8, 9, 10]

[[queries]]
query = '''
process where true
| filter serial_event_id <= 10
| filter serial_event_id > 6
| head 2'''
expected_event_ids  = [7, 8]

[[queries]]
query = '''
process where true
| head 1000
| filter serial_event_id <= 10
| filter serial_event_id > 6
| tail 2
'''
expected_event_ids  = [9, 10]

[[queries]]
query = '''
process where serial_event_id<=8 and serial_event_id > 7
'''
expected_event_ids  = [8]

[[queries]]
note = "check that comparisons against null values return false"
expected_event_ids  = [58, 64, 69, 74, 80, 85, 90, 93, 94, 75303]
query = 'process where exit_code >= 0'

[[queries]]
note = "check that comparisons against null values return false"
expected_event_ids  = [58, 64, 69, 74, 80, 85, 90, 93, 94, 75303]
query = 'process where 0 <= exit_code'

[[queries]]
note = "check that comparisons against null values return false"
expected_event_ids  = [58, 64, 69, 74, 80, 85, 90, 93, 94, 75303]
query = 'process where exit_code <= 0'

[[queries]]
note = "check that comparisons against null values return false"
expected_event_ids  = [58, 64, 69, 74, 80, 85, 90, 93, 94, 75303]
query = 'process where exit_code < 1'

[[queries]]
note = "check that comparisons against null values return false"
expected_event_ids  = [58, 64, 69, 74, 80, 85, 90, 93, 94, 75303]
query = 'process where exit_code > -1'

[[queries]]
note = "check that comparisons against null values return false"
expected_event_ids  = [58, 64, 69, 74, 80, 85, 90, 93, 94, 75303]
query = 'process where -1 < exit_code'

[[queries]]
note = "check that comparisons against null values return false"
expected_event_ids = []
query = '''
process where not (exit_code > -1)
  and serial_event_id in (58, 64, 69, 74, 80, 85, 90, 93, 94)
| head 10
'''

[[queries]]
note = "check that comparisons against null values return false"
expected_event_ids  = [1, 2, 3, 4, 5, 6, 7]
query = 'process where not (exit_code > -1) | head 7'

[[queries]]
note = "check that comparisons against null values return false"
expected_event_ids  = [1, 2, 3, 4, 5, 6, 7]
query = 'process where not (-1 < exit_code) | head 7'

[[queries]]
query = 'process where exit_code > 0'
expected_event_ids = []

[[queries]]
query = 'process where exit_code < 0'
expected_event_ids = []

[[queries]]
query = 'process where 0 < exit_code'
expected_event_ids = []

[[queries]]
query = 'process where 0 > exit_code'
expected_event_ids = []

[[queries]]
query = 'process where (serial_event_id<=8 and serial_event_id > 7) and (opcode=3 and opcode>2)'
expected_event_ids  = [8]

[[queries]]
query = 'process where (serial_event_id<9 and serial_event_id >= 7) or (opcode == pid)'
expected_event_ids  = [7, 8]

[[queries]]
query = 'process where process_name == "VMACTHLP.exe" and unique_pid == 12 | filter true'
expected_event_ids  = [12]

[[queries]]
query = '''
process where process_name in ("python.exe", "SMSS.exe", "explorer.exe")
| unique process_name'''
expected_event_ids  = [3, 34, 48]

[[queries]]
query = '''
process where process_name in ("python.exe", "smss.exe", "Explorer.exe")
| unique length(process_name)'''
expected_event_ids  = [3, 34, 48]

[[queries]]
query = '''
process where process_name in ("python.exe", "smss.exe", "explorer.exe")
| unique length(process_name) == length("python.exe")'''
expected_event_ids  = [3, 48]

[[queries]]
query = '''
process where process_name in ("Python.exe", "smss.exe", "explorer.exe")
| unique process_name != "python.exe"'''
expected_event_ids  = [3, 48]

[[queries]]
query = '''
process where process_name in ("python.exe", "smss.exe", "explorer.exe")
| unique process_name
| head 2
| tail 1'''
expected_event_ids  = [34]

[[queries]]
query = '''
process where process_name in ("python.exe", "smss.exe", "explorer.exe")
| unique process_name
| tail 2
| head 1'''
expected_event_ids  = [34]

[[queries]]
query = '''
process where process_name in ("python.exe", "smss.exe")
| unique process_name parent_process_name'''
expected_event_ids  = [3, 48, 50, 54, 78]

[[queries]]
query = '''
process where process_name in ("python.exe", "smss.exe")
| unique process_name, parent_process_name'''
expected_event_ids  = [3, 48, 50, 54, 78]

[[queries]]
query = '''
process where process_name in ("python.exe", "smss.exe")
| head 5
| unique process_name parent_process_name'''
expected_event_ids  = [3, 48, 50, 54]

[[queries]]
expected_event_ids  = [57]
query = '''
registry where length(bytes_written_string_list) == 2 and bytes_written_string_list[1] == "EN"'''

[[queries]]
query = '''
registry where key_path == "*\\MACHINE\\SAM\\SAM\\*\\Account\\Us*ers\\00*03E9\\F"'''
expected_event_ids  = [79]

[[queries]]
query = '''
process where process_path == "*\\red_ttp\\wininit.*" and opcode in (0,1,2,3,4)'''
expected_event_ids  = [84, 85]

[[queries]]
query = '''
file where file_name == "csrss.exe" and opcode=0
  and descendant of [process where opcode in (1,3) and process_name="cmd.exe"]
'''
expected_event_ids  = [72]

[[queries]]
query = '''
process where opcode=1 and process_name == "csrss.exe"
  and descendant of [file where file_name == "csrss.exe" and opcode=0]
'''
expected_event_ids  = [73]

[[queries]]
query = '''
process where opcode=1 and process_name == "smss.exe"
  and descendant of [
    file where file_name == "csrss.exe" and opcode=0
      and descendant of [
        process where opcode in(1,3) and process_name="cmd.exe"
      ]
  ]
'''
expected_event_ids  = [78]

[[queries]]
query = '''
file where file_path="*\\red_ttp\\winin*.*"
  and opcode in (0,1,2) and user_name="vagrant"
'''
expected_event_ids  = [83, 86]

[[queries]]
query = '''
file where file_path="*\\red_ttp\\winin*.*"
  and opcode not in (0,1,2) and user_name="vagrant"
'''
expected_event_ids  = []

[[queries]]
query = '''
file where file_path="*\\red_ttp\\winin*.*"
  and opcode not in (3, 4, 5, 6 ,7) and user_name="vagrant"
'''
expected_event_ids  = [83, 86]


[[queries]]
query = '''
file where file_name in ("wininit.exe", "lsass.exe") and opcode == 2
'''
expected_event_ids  = [65, 86]

[[queries]]
query = '''
file where true
| tail 3'''
expected_event_ids  = [92, 95, 96]

[[queries]]
query = '''
process where opcode in (1,3) and process_name in (parent_process_name, "SYSTEM")
'''
expected_event_ids  = [2, 50, 51]

[[queries]]
expected_event_ids  = [92, 95, 96, 91]
query = '''
file where true
| tail 4
| sort file_path'''

[[queries]]
expected_event_ids  = [2, 1, 4, 3, 5]
query = '''
process where true
| head 5
| sort md5 event_subtype_full process_name'''

[[queries]]
expected_event_ids  = [2, 1, 4, 3, 5]
query = '''
process where true
| head 5
| sort md5 event_subtype_full null_field process_name'''

[[queries]]
expected_event_ids  = [2, 1, 4, 3, 5]
query = '''
process where true
| head 5
| sort md5, event_subtype_full, null_field, process_name'''

[[queries]]
expected_event_ids  = [2, 1]
query = '''
process where true
| head 5
| sort md5 event_subtype_full null_field process_name
| head 2'''

[[queries]]
expected_event_ids  = [1, 2, 3, 4, 5]
query = '''
process where true
| head 5
| sort md5 event_subtype_full null_field process_name
| sort serial_event_id'''

[[queries]]
query = '''
sequence
  [process where serial_event_id = 1]
  [process where serial_event_id = 2]
'''
expected_event_ids  = [1, 2]

[[queries]]
query = '''
sequence
  [process where serial_event_id < 5]
  [process where serial_event_id = 5]
'''
expected_event_ids  = [4, 5]

[[queries]]
query = '''
sequence
  [process where serial_event_id=1] by unique_pid
  [process where true] by unique_ppid'''
expected_event_ids  = [1, 2]

[[queries]]
<<<<<<< HEAD
query = '''
sequence
  [process where serial_event_id<3] by unique_pid
  [process where true] by unique_ppid
'''
expected_event_ids  = [1, 2, 2, 3]

[[queries]]
query = '''
sequence
  [process where serial_event_id<3] by unique_pid * 2
  [process where true] by unique_ppid * 2
'''
expected_event_ids  = [1, 2, 2, 3]


[[queries]]
query = '''
sequence
  [process where serial_event_id<3] by unique_pid * 2, length(unique_pid), string(unique_pid)
  [process where true] by unique_ppid * 2, length(unique_ppid), string(unique_ppid)
'''
expected_event_ids  = [1, 2, 2, 3]

=======
query = '''
sequence
  [process where serial_event_id<3] by unique_pid
  [process where true] by unique_ppid
'''
expected_event_ids  = [1, 2, 2, 3]

[[queries]]
query = '''
sequence
  [process where serial_event_id<3] by unique_pid * 2
  [process where true] by unique_ppid * 2
'''
expected_event_ids  = [1, 2, 2, 3]


[[queries]]
query = '''
sequence
  [process where serial_event_id<3] by unique_pid * 2, length(unique_pid), string(unique_pid)
  [process where true] by unique_ppid * 2, length(unique_ppid), string(unique_ppid)
'''
expected_event_ids  = [1, 2, 2, 3]

>>>>>>> 8ba04026

[[queries]]
query = '''
sequence
  [file where event_subtype_full == "file_create_event"] by file_path
  [process where opcode == 1] by process_path
  [process where opcode == 2] by process_path
  [file where event_subtype_full == "file_delete_event"] by file_path
| head 4
| tail 2'''
expected_event_ids  = [67, 68, 69, 70, 72, 73, 74, 75]

[[queries]]
query = '''
sequence with maxspan=1d
  [file where event_subtype_full == "file_create_event"] by file_path
  [process where opcode == 1] by process_path
  [process where opcode == 2] by process_path
  [file where event_subtype_full == "file_delete_event"] by file_path
| head 4
| tail 2'''
expected_event_ids  = [67, 68, 69, 70, 72, 73, 74, 75]

[[queries]]
query = '''
sequence with maxspan=1h
  [file where event_subtype_full == "file_create_event"] by file_path
  [process where opcode == 1] by process_path
  [process where opcode == 2] by process_path
  [file where event_subtype_full == "file_delete_event"] by file_path
| head 4
| tail 2'''
expected_event_ids  = [67, 68, 69, 70, 72, 73, 74, 75]

[[queries]]
query = '''
sequence with maxspan=1m
  [file where event_subtype_full == "file_create_event"] by file_path
  [process where opcode == 1] by process_path
  [process where opcode == 2] by process_path
  [file where event_subtype_full == "file_delete_event"] by file_path
| head 4
| tail 2'''
expected_event_ids  = [67, 68, 69, 70, 72, 73, 74, 75]

[[queries]]
query = '''
sequence with maxspan=10s
   [file where event_subtype_full == "file_create_event"] by file_path
   [process where opcode == 1] by process_path
   [process where opcode == 2] by process_path
   [file where event_subtype_full == "file_delete_event"] by file_path
| head 4
| tail 2'''
expected_event_ids  = [67, 68, 69, 70, 72, 73, 74, 75]

[[queries]]
query = '''
sequence with maxspan=0.5s
  [file where event_subtype_full == "file_create_event"] by file_path
  [process where opcode == 1] by process_path
  [process where opcode == 2] by process_path
  [file where event_subtype_full == "file_delete_event"] by file_path
| head 4
| tail 2'''
expected_event_ids = []

[[queries]]
query = '''
sequence
  [process where serial_event_id < 5]
  [process where serial_event_id < 5]
'''
expected_event_ids  = [1, 2, 2, 3, 3, 4]

[[queries]]
query = '''
sequence
  [file where opcode=0 and file_name="svchost.exe"] by unique_pid
  [process where opcode == 1] by unique_ppid
'''
expected_event_ids  = [55, 56]

[[queries]]
query = '''
sequence
  [file where opcode=0] by unique_pid
  [file where opcode=0] by unique_pid
| head 1'''
expected_event_ids  = [55, 61]

[[queries]]
query = '''
sequence
  [file where opcode=0] by unique_pid
  [file where opcode=0] by unique_pid
| filter events[1].serial_event_id == 92'''
expected_event_ids  = [87, 92]

[[queries]]
query = '''
sequence
  [file where opcode=0 and file_name="*.exe"] by unique_pid
  [file where opcode=0 and file_name="*.exe"] by unique_pid
until [process where opcode=5000] by unique_ppid
| head 1'''
expected_event_ids  = [55, 61]

[[queries]]
query = '''
sequence
  [file where opcode=0 and file_name="*.exe"] by unique_pid
  [file where opcode=0 and file_name="*.exe"] by unique_pid
until [process where opcode=1] by unique_ppid
| head 1'''
expected_event_ids = []

[[queries]]
query = '''
join
  [file where opcode=0 and file_name="*.exe"] by unique_pid
  [file where opcode=2 and file_name="*.exe"] by unique_pid
until [process where opcode=1] by unique_ppid
| head 1'''
expected_event_ids  = [61, 59]

[[queries]]
query = '''
join by user_name
  [process where opcode in (1,3) and process_name="smss.exe"]
  [process where opcode in (1,3) and process_name == "python.exe"]
'''
expected_event_ids  = [78, 48]

[[queries]]
query = '''
join by unique_pid
  [process where opcode=1]
  [file where opcode=0 and file_name="svchost.exe"]
  [file where opcode == 0 and file_name == "lsass.exe"]'''
expected_event_ids  = [54, 55, 61]

[[queries]]
query = '''
join by string(unique_pid)
  [process where opcode=1]
  [file where opcode=0 and file_name="svchost.exe"]
  [file where opcode == 0 and file_name == "lsass.exe"]'''
expected_event_ids  = [54, 55, 61]

[[queries]]
query = '''
join by unique_pid
  [process where opcode=1]
  [file where opcode=0 and file_name="svchost.exe"]
  [file where opcode == 0 and file_name == "lsass.exe"]
until [file where opcode == 2]'''
expected_event_ids = []

[[queries]]
query = '''
join by string(unique_pid), unique_pid, unique_pid * 2
  [process where opcode=1]
  [file where opcode=0 and file_name="svchost.exe"]
  [file where opcode == 0 and file_name == "lsass.exe"]
until [file where opcode == 2]'''
expected_event_ids = []

[[queries]]
query = '''
join
  [file where opcode=0 and file_name="svchost.exe"] by unique_pid
  [process where opcode == 1] by unique_ppid
'''
expected_event_ids  = [55, 56]

[[queries]]
query = '''
join by unique_pid
  [process where opcode in (1,3) and process_name="python.exe"]
  [file where file_name == "*.exe"]'''
expected_event_ids  = [54, 55]

[[queries]]
query = '''
join by user_name
  [process where opcode in (1,3) and process_name="python.exe"]
  [process where opcode in (1,3) and process_name == "smss.exe"]
'''
expected_event_ids  = [48, 78]

[[queries]]
query = '''
join
  [process where opcode in (1,3) and process_name="python.exe"]
  [process where opcode in (1,3) and process_name == "smss.exe"]
'''
expected_event_ids  = [48, 3, 50, 78]

[[queries]]
expected_event_ids = []
query = '''
process where fake_field == "*"'''

[[queries]]
expected_event_ids  = [1, 2, 3, 4]
query = '''
process where fake_field != "*"
| head 4'''

[[queries]]
expected_event_ids  = [1, 2, 3, 4]
query = '''
process where not (fake_field == "*")
| head 4'''

[[queries]]
expected_event_ids = []
query = '''
registry where invalid_field_name != null'''

[[queries]]
expected_event_ids = []
query = '''
registry where length(bad_field) > 0
'''

[[queries]]
query = '''
process where opcode == 1
  and process_name in ("net.exe", "net1.exe")
  and not (parent_process_name == "net.exe"
  and process_name == "net1.exe")
  and command_line == "*group *admin*" and command_line != "* /add*"'''
expected_event_ids  = [97]

[[queries]]
expected_event_ids  = [1, 55, 57, 63, 75304]
query = '''
any where true
| unique event_type_full'''

[[queries]]
query = '''
process where opcode=1 and process_name in ("services.exe", "smss.exe", "lsass.exe")
  and descendant of [process where process_name == "cmd.exe" ]'''
expected_event_ids  = [62, 68, 78]

[[queries]]
query = '''
process where process_name in ("services.exe", "smss.exe", "lsass.exe")
  and descendant of [process where process_name == "cmd.exe" ]'''
expected_event_ids  = [62, 64, 68, 69, 78, 80]

[[queries]]
query = '''
process where opcode=2 and process_name in ("services.exe", "smss.exe", "lsass.exe")
  and descendant of [process where process_name == "cmd.exe" ]'''
expected_event_ids  = [64, 69, 80]

[[queries]]
query = '''
process where process_name="svchost.exe"
  and child of [file where file_name="svchost.exe" and opcode=0]'''
expected_event_ids  = [56, 58]

[[queries]]
query = '''
process where process_name="svchost.exe"
  and not child of [file where file_name="svchost.exe" and opcode=0]
| head 3'''
expected_event_ids  = [11, 13, 15]

[[queries]]
query = '''
process where process_name="lsass.exe"
  and child of [
    process where process_name="python.exe"
    and child of [process where process_name="cmd.exe"]
  ]
'''
expected_event_ids  = [62, 64]

[[queries]]
query = '''
file where child of [
  process where child of [
      process where child of [process where process_name="*wsmprovhost.exe"]
  ]
]
| tail 1'''
expected_event_ids  = [91]

[[queries]]
query = '''
file where process_name = "python.exe"
| unique unique_pid'''
expected_event_ids  = [55, 95]

[[queries]]
query = '''
file where event of [process where process_name = "python.exe" ]
| unique unique_pid'''
expected_event_ids  = [55, 95]

[[queries]]
query = '''
process where process_name = "python.exe"'''
expected_event_ids  = [48, 50, 51, 54, 93]

[[queries]]
query = 'process where event of [process where process_name = "python.exe" ]'
expected_event_ids  = [48, 50, 51, 54, 93]

[[queries]]
query = '''
sequence
  [file where file_name="lsass.exe"] by file_path,process_path
  [process where true] by process_path,parent_process_path
'''
expected_event_ids  = [61, 62]

[[queries]]
query = '''
sequence by user_name
  [file where file_name="lsass.exe"] by file_path, process_path
  [process where true] by process_path, parent_process_path
'''
expected_event_ids  = [61, 62]

[[queries]]
query = '''
sequence by pid
  [file where file_name="lsass.exe"] by file_path,process_path
  [process where true] by process_path,parent_process_path
'''
expected_event_ids = []

[[queries]]
query = '''
sequence by user_name
  [file where opcode=0] by file_path
  [process where opcode=1] by process_path
  [process where opcode=2] by process_path
  [file where opcode=2] by file_path
| tail 1'''
expected_event_ids  = [88, 89, 90, 91]

[[queries]]
query = '''
sequence by user_name
  [file where opcode=0] by pid,file_path
  [file where opcode=2] by pid,file_path
until [process where opcode=2] by ppid,process_path
'''
expected_event_ids = []

[[queries]]
query = '''
sequence by user_name
  [file where opcode=0] by pid,file_path
  [file where opcode=2] by pid,file_path
until [process where opcode=5] by ppid,process_path
| head 2'''
expected_event_ids  = [55, 59, 61, 65]

[[queries]]
query = '''
sequence by pid
  [file where opcode=0] by file_path
  [process where opcode=1] by process_path
  [process where opcode=2] by process_path
  [file where opcode=2] by file_path
| tail 1'''
expected_event_ids = []

[[queries]]
query = '''
join by user_name
  [file where true] by pid,file_path
  [process where true] by ppid,process_path
| head 2'''
expected_event_ids  = [55, 56, 59, 58]

[[queries]]
query = '''
sequence
  [process where true] by unique_pid
  [file where true] fork=true by unique_pid
  [process where true] by unique_ppid
| head 4'''
expected_event_ids  = [54, 55, 56, 54, 61, 62, 54, 67, 68, 54, 72, 73]

[[queries]]
query = '''
process where command_line == "*%*" '''
expected_event_ids  = [4, 6, 28]

[[queries]]
query = '''
process where command_line == "*%*%*" '''
expected_event_ids  = [4, 6, 28]

[[queries]]
query = '''
process where command_line == "%*%*" '''
expected_event_ids  = [4, 6, 28]

[[queries]]
expected_event_ids  = [11, 60, 63]
query = '''
any where process_name == "svchost.exe"
| unique_count event_type_full process_name'''

[[queries]]
expected_event_ids  = [63, 60, 11]
query = '''
any where process_name == "svchost.exe"
| sort event_type_full serial_event_id
| unique_count event_type_full process_name'''

[[queries]]
expected_event_ids  = [60]
query = '''
any where process_name == "svchost.exe"
| unique_count event_type_full opcode
| filter count == 7'''

[[queries]]
expected_event_ids  = [11]
query = '''
any where process_name == "svchost.exe"
| unique_count event_type_full opcode
| filter percent >= .5
'''

[[queries]]
expected_event_ids  = [57]
query = '''
registry where arrayContains(bytes_written_string_list, 'En-uS')'''

[[queries]]
expected_event_ids  = [57]
query = '''
registry where arrayContains(bytes_written_string_list, 'En')'''

[[queries]]
expected_event_ids  = [57]
query = '''
registry where length(bytes_written_string_list) > 0 and bytes_written_string_list[0] == 'EN-us'
'''

[[queries]]
expected_event_ids  = [57]
query = '''
registry where bytes_written_string_list[0] == 'EN-us'
'''

[[queries]]
expected_event_ids  = [57]
query = '''
registry where bytes_written_string_list[1] == 'EN'
'''

[[queries]]
query = '''
process where matchLite(?'.*?net1\s+localgroup\s+.*?', command_line)
'''
expected_event_ids  = [98]

[[queries]]
query = '''
process where matchLite(?'.*?net1\s+\w+\s+.*?', command_line)
'''
expected_event_ids  = [98]

[[queries]]
query = '''
process where matchLite(?'.*?net1\s+\w{4,15}\s+.*?', command_line)
'''
expected_event_ids  = [98]

[[queries]]
expected_event_ids  = [98]
query = '''
process where match(?'.*?net1\s+\w{4,15}\s+.*?', command_line)
'''

[[queries]]
query = '''
process where matchLite(?'.*?net1\s+[localgrup]{4,15}\s+.*?', command_line)
'''
expected_event_ids  = [98]

[[queries]]
query = '''
process where 'net.EXE' == original_file_name
| filter process_name="net*.exe"
'''
expected_event_ids  = [97]
note = "check that case insensitive comparisons are performed even for lhs strings."

[[queries]]
query = '''
process where process_name == original_file_name
| filter process_name='net*.exe'
'''
expected_event_ids  = [97, 98]
note = "check that case insensitive comparisons are performed for fields."

[[queries]]
query = '''
process where original_file_name == process_name
| filter length(original_file_name) > 0
'''
expected_event_ids  = [97, 98, 75273, 75303]
description = "check that case insensitive comparisons are performed for fields."

[[queries]]
query = '''
file where opcode=0 and startsWith(file_name, 'exploRER.')
'''
expected_event_ids  = [88, 92]
description = "check built-in string functions"

[[queries]]
query = '''
file where opcode=0 and startsWith(file_name, 'expLORER.exe')
'''
expected_event_ids  = [88, 92]
description = "check built-in string functions"

[[queries]]
query = '''
file where opcode=0 and endsWith(file_name, 'loREr.exe')'''
expected_event_ids  = [88]
description = "check built-in string functions"

[[queries]]
query = '''
file where opcode=0 and startsWith(file_name, 'explORER.EXE')'''
expected_event_ids  = [88, 92]
description = "check built-in string functions"

[[queries]]
query = '''
file where opcode=0 and startsWith('explorer.exeaaaaaaaa', file_name)'''
expected_event_ids  = [88]
description = "check built-in string functions"

[[queries]]
query = '''
file where opcode=0 and serial_event_id = 88 and startsWith('explorer.exeaAAAA', 'EXPLORER.exe')'''
expected_event_ids  = [88]
description = "check built-in string functions"

[[queries]]
query = '''
file where opcode=0 and stringContains('ABCDEFGHIexplorer.exeJKLMNOP', file_name)
'''
expected_event_ids  = [88]
description = "check built-in string functions"

[[queries]]
query = '''
file where opcode=0 and indexOf(file_name, 'plore') == 2 and not indexOf(file_name, '.pf')
'''
expected_event_ids  = [88]
description = "check built-in string functions"

[[queries]]
query = '''
file where opcode=0 and indexOf(file_name, 'explorer.') and indexOf(file_name, 'plore', 100)
'''
expected_event_ids = []
description = "check built-in string functions"

[[queries]]
query = '''
file where opcode=0 and indexOf(file_name, 'plorer.', 0) == 2'''
expected_event_ids  = [88, 92]
description = "check built-in string functions"

[[queries]]
query = '''
file where opcode=0 and indexOf(file_name, 'plorer.', 2)'''
expected_event_ids  = [88, 92]
description = "check built-in string functions"

[[queries]]
query = '''
file where opcode=0 and indexOf(file_name, 'plorer.', 4)'''
expected_event_ids = []
description = "check built-in string functions"

[[queries]]
query = '''
file where opcode=0 and indexOf(file_name, 'thing that never happened')'''
expected_event_ids = []
description = "check built-in string functions"

[[queries]]
query = '''
file where opcode=0 and indexOf(file_name, 'plorer.', 2) == 2'''
expected_event_ids  = [88, 92]
description = "check substring ranges"

[[queries]]
query = '''
file where opcode=0 and indexOf(file_name, 'explorer.', 0) == 0'''
expected_event_ids  = [88, 92]
description = "check substring ranges"

[[queries]]
query = '''
file where serial_event_id=88 and substring(file_name, 0, 4) == 'expl'
'''
expected_event_ids  = [88]
description = "check substring ranges"

[[queries]]
query = '''
file where serial_event_id=88 and substring(file_name, 1, 3) == 'xp'
'''
expected_event_ids  = [88]
description = "chaeck substring ranges"

[[queries]]
query = '''
file where serial_event_id=88 and substring(file_name, -4) == '.exe'
'''
expected_event_ids  = [88]
description = "check substring ranges"

[[queries]]
query = '''
file where serial_event_id=88 and substring(file_name, -4, -1) == '.ex'
'''
expected_event_ids  = [88]
description = "check substring ranges"

[[queries]]
query = '''
process where add(serial_event_id, 0) == 1 and add(0, 1) == serial_event_id'''
expected_event_ids  = [1]
description = "test built-in math functions"

[[queries]]
query = '''
process where subtract(serial_event_id, -5) == 6'''
expected_event_ids  = [1]
description = "test built-in math functions"

[[queries]]
query = '''
process where multiply(6, serial_event_id) == 30 and divide(30, 4.0) == 7.5'''
expected_event_ids  = [5]
description = "test built-in math functions"

[[queries]]
query = '''
process where modulo(11, add(serial_event_id, 1)) == serial_event_id'''
expected_event_ids  = [1, 2, 3, 5, 11]
description = "test built-in math functions"

[[queries]]
query = '''
process where serial_event_id == number('5')'''
expected_event_ids  = [5]
description = "test string/number conversions"

[[queries]]
expected_event_ids  = [50]
description = "test string/number conversions"
query = '''
process where serial_event_id == number('0x32', 16)'''

[[queries]]
expected_event_ids  = [50]
description = "test string/number conversions"
query = '''
process where serial_event_id == number('32', 16)'''

[[queries]]
query = '''
process where number(serial_event_id) == number(5)'''
expected_event_ids  = [5]
description = "test string/number conversions"

[[queries]]
query = '''
process where concat(serial_event_id, ':', process_name, opcode) == '5:winINIT.exe3'
'''
expected_event_ids  = [5]
description = "test string concatenation"

[[queries]]
query = '''
process where process_name != original_file_name
| filter length(original_file_name) > 0'''
expected_event_ids = []
description = "check that case insensitive comparisons are performed for fields."

[[queries]]
query = '''
sequence by unique_pid [process where opcode=1 and process_name == 'msbuild.exe'] [network where true]'''
expected_event_ids  = [75273, 75304]
description = "test that process sequences are working correctly"

[[queries]]
expected_event_ids  = [57]
description = "test arraySearch functionality for lists of strings, and lists of objects"
query = '''
registry where arraySearch(bytes_written_string_list, a, a == 'en-us')'''

[[queries]]
expected_event_ids  = [57]
description = "test arraySearch functionality for lists of strings, and lists of objects"
query = '''
registry where arraySearch(bytes_written_string_list, a, endsWith(a, '-us'))'''

[[queries]]
expected_event_ids  = [75305]
description = "test arraySearch - true"
query = '''
network where mysterious_field
  and arraySearch(mysterious_field.subarray, s, true)
'''

[[queries]]
expected_event_ids = []
description = "test arraySearch - false"
query = '''
network where mysterious_field and arraySearch(mysterious_field.subarray, s, false)
'''

[[queries]]
expected_event_ids  = [75305]
description = "test arraySearch - conditional"
query = '''
network where mysterious_field and arraySearch(mysterious_field.subarray, s, s.a == 's0-*')
'''

[[queries]]
expected_event_ids  = [75305]
description = "test arraySearch - conditional"
query = '''
network where mysterious_field and arraySearch(mysterious_field.subarray, s, s.a != 's0-*')
'''

[[queries]]
expected_event_ids  = [75305]
description = "test arraySearch - nested"
query = '''
network where mysterious_field
  and arraySearch(mysterious_field.subarray, sub1,
    arraySearch(sub1.c, nested, nested.x.y == '*'))
'''

[[queries]]
expected_event_ids  = [75305]
description = "test arraySearch - nested with cross-check pass"
query = '''
network where mysterious_field
  and arraySearch(mysterious_field.subarray, sub1,
    sub1.a == 's0-a' and arraySearch(sub1.c, nested, nested.z == 's0-c1-x-z'))
'''

[[queries]]
expected_event_ids  = [75305]
description = "test arraySearch - nested with cross-check pass"
query = '''
network where mysterious_field
  and arraySearch(mysterious_field.subarray, sub1,
    sub1.a == 's0-a' and arraySearch(sub1.c, nested, nested.z == sub1.cross_match))
'''

[[queries]]
expected_event_ids  = [75305]
description = "test arraySearch - nested with cross-check pass"
query = '''
network where mysterious_field
  and arraySearch(mysterious_field.subarray, sub1,
    arraySearch(sub1.c, nested, nested.x.y == mysterious_field.outer_cross_match))
'''

[[queries]]
expected_event_ids = []
description = "test 'safe()' wrapper for exception handling"
query = '''
network where safe(divide(process_name, process_name))
'''

[[queries]]
query = '''
file where serial_event_id == 82 and (true == (process_name in ('svchost.EXE', 'bad.exe', 'bad2.exe')))
'''
expected_event_ids  = [82]
description = "nested set comparisons"

[[queries]]
expected_event_ids  = [57]
query = '''
registry where arrayCount(bytes_written_string_list, s, s == '*-us') == 1
'''

[[queries]]
expected_event_ids  = [57]
query = '''
registry where arrayCount(bytes_written_string_list, s, s == '*en*') == 2
'''

[[queries]]
expected_event_ids  = [57]
query = '''
registry where arrayContains(bytes_written_string_list, "missing", "en-US")
'''

[[queries]]
expected_event_ids = [82]
query = "file where serial_event_id - 1 == 81"

[[queries]]
expected_event_ids = [82]
query = "file where serial_event_id + 1 == 83"

[[queries]]
expected_event_ids = [82]
query = "file where serial_event_id * 2 == 164"

[[queries]]
expected_event_ids = [82]
query = "file where serial_event_id / 2 == 41"

[[queries]]
expected_event_ids = [82]
query = "file where serial_event_id % 40 == 2"

[[queries]]
expected_event_ids = [1, 2]
query = '''
process where between(process_name, "s", "e") == "yst"
'''

[[queries]]
expected_event_ids = [1, 2]
query = '''
process where between(process_name, "s", "e", false) == "yst"
'''

[[queries]]
expected_event_ids = []
query = '''
process where between(process_name, "s", "e", false, true) == "yst"
'''

[[queries]]
expected_event_ids = [1, 2, 42]
query = '''
process where between(process_name, "s", "e", false, true) == "t"
'''

[[queries]]
expected_event_ids = [1, 2]
query = '''
process where between(process_name, "S", "e", false, true) == "yst"
'''

[[queries]]
expected_event_ids = [1]
query = '''
process where between(process_name, "s", "e", true) == "ystem Idle Proc"
'''

[[queries]]
expected_event_ids = [95]
query = '''
file where between(file_path, "dev", ".json", false) == "\\testlogs\\something"
'''

[[queries]]
expected_event_ids = [95]
query = '''
file where between(file_path, "dev", ".json", true) == "\\testlogs\\something"
'''

[[queries]]
expected_event_ids = [75304, 75305]
query = '''
network where cidrMatch(source_address, "10.6.48.157/8")
'''

[[queries]]
expected_event_ids = []
query = '''
network where cidrMatch(source_address, "192.168.0.0/16")
'''

[[queries]]
expected_event_ids = [75304, 75305]
query = '''
network where cidrMatch(source_address, "192.168.0.0/16", "10.6.48.157/8")

'''
[[queries]]
expected_event_ids = [75304, 75305]
query = '''
network where cidrMatch(source_address, "0.0.0.0/0")
'''

[[queries]]
expected_event_ids = [7, 14, 22, 29, 44]
query = '''
process where length(between(process_name, 'g', 'e')) > 0
'''

[[queries]]
expected_event_ids = []
query = '''
process where length(between(process_name, 'g', 'z')) > 0
<<<<<<< HEAD
'''

[[queries]]
expected_event_ids  = [11, 50]
description = "test window pipe"
query = '''
process where subtype == "create" |
window 5m |
unique parent_process_name, process_name |
unique_count parent_process_name |
filter count == 5
'''

[[queries]]
expected_event_ids  = [55]
description = "test window pipe with descendant"
query = '''
file where event_subtype_full == "file_create_event"
	and descendant of [process where process_name == "cmd.exe"] |
	window 5m |
	unique_count process_name |
	filter count == 5
=======
>>>>>>> 8ba04026
'''<|MERGE_RESOLUTION|>--- conflicted
+++ resolved
@@ -351,7 +351,6 @@
 expected_event_ids  = [1, 2]
 
 [[queries]]
-<<<<<<< HEAD
 query = '''
 sequence
   [process where serial_event_id<3] by unique_pid
@@ -375,33 +374,6 @@
   [process where true] by unique_ppid * 2, length(unique_ppid), string(unique_ppid)
 '''
 expected_event_ids  = [1, 2, 2, 3]
-
-=======
-query = '''
-sequence
-  [process where serial_event_id<3] by unique_pid
-  [process where true] by unique_ppid
-'''
-expected_event_ids  = [1, 2, 2, 3]
-
-[[queries]]
-query = '''
-sequence
-  [process where serial_event_id<3] by unique_pid * 2
-  [process where true] by unique_ppid * 2
-'''
-expected_event_ids  = [1, 2, 2, 3]
-
-
-[[queries]]
-query = '''
-sequence
-  [process where serial_event_id<3] by unique_pid * 2, length(unique_pid), string(unique_pid)
-  [process where true] by unique_ppid * 2, length(unique_ppid), string(unique_ppid)
-'''
-expected_event_ids  = [1, 2, 2, 3]
-
->>>>>>> 8ba04026
 
 [[queries]]
 query = '''
@@ -1322,7 +1294,6 @@
 expected_event_ids = []
 query = '''
 process where length(between(process_name, 'g', 'z')) > 0
-<<<<<<< HEAD
 '''
 
 [[queries]]
@@ -1345,6 +1316,4 @@
 	window 5m |
 	unique_count process_name |
 	filter count == 5
-=======
->>>>>>> 8ba04026
 '''