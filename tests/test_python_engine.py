--- conflicted
+++ resolved
@@ -493,7 +493,6 @@
         query = "process where child of [process where process_name == 'powershell.exe']"
         output = self.get_output(queries=[parse_query(query)], config=config, events=events)
         event_ids = [event.data['unique_pid'] for event in output]
-<<<<<<< HEAD
         self.validate_results(event_ids, ['host1-1003'], "Relationships failed due to pid collision")
 
     def test_pipes_reset_state(self):
@@ -533,7 +532,4 @@
                 expected_len,
                 actual_len,
                 f"Expected results to be same when streaming events multiple times {query}"
-            )
-=======
-        self.validate_results(event_ids, ['host1-1003'], "Relationships failed due to pid collision")
->>>>>>> 8ba04026
+            )