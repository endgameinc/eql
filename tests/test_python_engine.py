"""Test Python Engine for EQL."""
import ipaddress
import random
import sys
import uuid
from collections import defaultdict

from eql import *  # noqa: F403
from eql.ast import *  # noqa: F403
from eql.engine import Scope
<<<<<<< HEAD
from eql.parser import ignore_missing_functions, allow_sample, elasticsearch_syntax, allow_negation
=======
from eql.parser import (allow_sample, elasticsearch_syntax,
                        ignore_missing_functions)
>>>>>>> 9b4f6821
from eql.schema import EVENT_TYPE_GENERIC
from eql.tests.base import TestEngine


class TestPythonEngine(TestEngine):
    """Test correctness of lambda generation for python engine."""

    engine_name = "python"

    def test_event_load(self):
        """Test that events can be loaded from valid data buffers or full json."""
        event_type = 'process'
        event_time = 131509374020000000
        event_data = {
            "command_line": "\\??\\C:\\Windows\\system32\\conhost.exe",
            "event_type_full": "process_event",
            "parent_process_name": "csrss.exe",
            "parent_process_path": "C:\\Windows\\System32\\csrss.exe",
            "pid": 3080,
            "ppid": 372,
            "process_name": "conhost.exe",
            "process_path": "C:\\Windows\\System32\\conhost.exe",
            "serial_event_id": 49,
            "timestamp": 131509374020000000,
            "user_domain": "vagrant",
            "user_name": "vagrant",
        }
        expected_event = Event(event_type, event_time, event_data)
        from_full_event = Event.from_data({
            'event_timestamp': event_time,
            'event_type': 4,
            'data_buffer': event_data
        })
        from_buffer = Event.from_data(event_data)
        self.assertEqual(from_full_event, expected_event, "Full event didn't load properly")
        self.assertEqual(from_buffer, expected_event, "Event buffer didn't load properly")

    def test_nested_data(self):
        """Test that highly structured is also searchable."""
        event_1 = {'top': [{'middle': {'abc': 0}}, {'middle2': ['def', 'ghi']}]}
        event_2 = {'top': [{'middle': {'abc': 123}}, {'middle2': ['tuv', 'wxyz']}]}
        events = [Event(EVENT_TYPE_GENERIC, 1, event_1), Event(EVENT_TYPE_GENERIC, 2, event_2)]

        query = parse_query('generic where top[0].middle.abc == 123')
        results = self.get_output(queries=[query], events=events, config={'flatten': True})
        self.assertEqual(len(results), 1, "Missing or extra results")
        self.assertEqual(results[0].data, event_2, "Failed to match on correct event")

    def test_engine_load(self):
        """Check that various queries can be converted and loaded into the python engine."""
        engine = PythonEngine()
        engine.add_custom_function('myFn', lambda x, y, z: 100)
        queries = [
            'process where process_name == "net.exe" and command_line == "* user*.exe"',
            'process where command_line == "~!@#$%^&*();\'[]{}\\\\|<>?,./:\\"-= \' "',
            'process where \n\n\npid ==\t 4',
            'process where process_name in ("net.exe", "cmd.exe", "at.exe")',
            'process where command_line == "*.exe *admin*" or command_line == "* a b*"',
            'process where pid in (1,2,3,4,5,6,7,8) and abc == 100 and def == 200 and ghi == 300 and jkl == x',
            'process where ppid != pid',
            'image_load where not x != y',
            'image_load where not x == y',
            'image_load where not not not not x < y',
            'image_load where not x <= y',
            'image_load where not x >= y',
            'image_load where not x > y',
            'process where pid == 4 or pid == 5 or pid == 6 or pid == 7 or pid == 8',
            'network where pid == 0 or pid == 4 or (ppid == 0 or ppid = 4) or (abc == defgh) and process_name == "*" ',
            'network where pid = 4',
            'join \t\t\t[process where process_name == "*"] [  file where file_path == "*"\n]',
            'join by pid [process where name == "*"] [file where path == "*"] until [process where opcode == 2]',
            'sequence [process where name == "*"] [file where path == "*"] until [process where opcode == 2]',
            'sequence by pid [process where name == "*"] [file where path == "*"] until [process where opcode == 2]',
            'join [process where process_name == "*"] by process_path [file where file_path == "*"] by image_path',
            'sequence [process where process_name == "*"] by process_path [file where file_path == "*"] by image_path',
            'sequence by pid [process where process_name == "*"] [file where file_path == "*"]',
            'sequence by pid with maxspan=125s [process where process_name == "*" ] [file where file_path == "*"]',
            'sequence by pid with maxspan=2s [process where process_name == "*" ] [file where file_path == "*"]',
            'sequence with maxspan=5m [process where x == x] by pid [file where file_path == "*"] by ppid',
            'sequence by pid with maxspan=3h [process where process_name == "*"] [file where file_path == "*"]',
            'sequence by pid with maxspan=1d [process where process_name == "*"] [file where file_path == "*"]',
            'process where descendant of [process where process_name == "lsass.exe"] and process_name == "cmd.exe"',
            'dns where pid == 100 | head 100 | tail 50 | unique pid',
            'network where pid == 100 | unique command_line | count',
            'security where user_domain == "endgame" | count user_name | tail 5',
            'process where 1==1 | count user_name, unique_pid, myFn(field2,a,bc)',
            'process where 1==1 | unique user_name, myFn(field2,a,bc), field2',
            'process where true',
            'any where topField.subField[100].subsubField == 0',
            'process where true | filter true',
            'process where 1==1 | filter abc == def',
            'process where 1==1 | filter abc == def and 1 != 2',
            'process where 1==1 | count process_name | filter percent > 0.5',
            'process where a > 100000000000000000000000000000000',
        ]

        with ignore_missing_functions:
            for query in queries:
                # Make sure every query can be converted without raising any exceptions
                parsed_query = parse_query(query)
                engine.add_query(parsed_query)

                # Also try to load it as an analytic
                parsed_analytic = parse_analytic({'metadata': {'id': uuid.uuid4()}, 'query': query})
                engine.add_analytic(parsed_analytic)

        sample_queries = [
            'sample [event where x == y] [event where a == b]',
            'sample by x,y,z [event where a == 1] [event where b == 2]',
            'sample [event where name == "test"] [event where name == "test"]'
        ]

        with ignore_missing_functions, allow_sample, elasticsearch_syntax:
            for query in sample_queries:
                # Make sure every query can be converted without raising any exceptions
                parsed_query = parse_query(query)
                engine.add_query(parsed_query)

                # Also try to load it as an analytic
                parsed_analytic = parse_analytic({'metadata': {'id': uuid.uuid4()}, 'query': query})
                engine.add_analytic(parsed_analytic)

    def test_raises_errors(self):
        """Confirm that exceptions are raised when expected."""
        queries = [
            # ('process where bad_field.sub_field == 100', AttributeError),
            # ('process where length(0)', TypeError),
            # ('file where file_name.abc', AttributeError),
            # ('file where pid.something', AttributeError),
            ('registry where invalidFunction(pid, ppid)', EqlCompileError),
        ]

        # Make sure that these all work as expected queries
        with ignore_missing_functions:
            for query, expected_error in queries:
                parsed_query = parse_query(query)
                self.assertRaises(expected_error, self.get_output, queries=[parsed_query])

    def test_query_output(self):
        """Confirm that the known queries and data return expected output."""
        queries = self.get_example_queries()
        config = {'flatten': True, 'data_source': 'endgame'}
        # Make sure that these all work as expected queries
        for query_check in queries:
            query = query_check['query']
            expected_ids = query_check['expected_event_ids']
            analytic = query_check['analytic']
            output = self.get_output(queries=[analytic.query], config=config)
            actual_ids = [event.data['serial_event_id'] for event in output]
            self.validate_results(actual_ids, expected_ids, query)

    def get_output(self, queries=None, analytics=None, events=None, config=None):
        """Run a query over a data set and get all of the output events."""
        events = events or self.get_events()
        engine = PythonEngine(config)
        engine.add_custom_function('echo', self._custom_echo)
        engine.add_custom_function('reverse', self._custom_reverse)

        results = []  # type: list[Event]
        engine.add_output_hook(results.append)
        engine.add_queries(queries or [])
        engine.add_analytics(analytics or [])
        engine.stream_events(events)
        return results

    def test_map_reduce_queries(self):
        """Test map reduce functionality of python engines."""
        input_events = defaultdict(list)
        host_results = []

        for i, host in enumerate("abcdefghijklmnop"):
            events = []
            for event_number in range(10):
                data = {'number': event_number, 'a':  host + '-a-' + str(event_number), 'b': -event_number}
                events.append(Event.from_data(data))
            input_events[host] = events

        query_text = 'generic where true | sort a | head 5 | sort b'
        query = parse_query(query_text)
        host_engine = get_engine(query, {'flatten': True})

        # Map across multiple 'hosts'
        for hostname, host_events in input_events.items():
            for event in host_engine(host_events):
                event.data['hostname'] = hostname
                host_results.append(event)

        # Reduce across multiple 'hosts'
        reducer = get_reducer(query)
        reduced_results = reducer(host_results)

        expected_a = ['a-a-{}'.format(value) for value in range(10)][:5][::-1]
        actual_a = [event.data['a'] for result in reduced_results for event in result.events]
        self.validate_results(actual_a, expected_a, query_text)

    def test_aggregate_total_counts(self):
        """Test that total counts are aggregated correctly."""
        hosts = "abcdefghijklmnopqrstuvwxyz"

        input_counts = []
        expected_count = 0
        for count, host in enumerate(hosts, 1):
            expected_count += count
            data = {'hostname': host, 'key': 'totals', 'count': count}
            input_counts.append(AnalyticOutput.from_data([data]))

        random.shuffle(input_counts)

        reducer = get_reducer('| count')
        output_results = reducer(input_counts)

        self.assertEqual(len(output_results), 1)
        result = output_results[0]

        self.assertEqual(len(result.events), 1)
        data = result.events[0].data

        self.assertEqual(data['hosts'], list(hosts))
        self.assertEqual(data['total_hosts'], len(hosts))
        self.assertEqual(data['count'], expected_count)

    def test_aggregate_single_key_counts(self):
        """Test that counts are aggregated correctly with a single key."""
        input_results = [
            ('host1', 'key1', 2),
            ('host2', 'key1', 4),
            ('host3', 'key3', 2),
            ('host4', 'key1', 7),
            ('host5', 'key1', 9),
            ('host2', 'key2', 5),
            ('host1', 'key4', 3),
            ('host6', 'key3', 1),
        ]

        random.shuffle(input_results)
        input_counts = [{'hostname': h, 'key': k, 'count': c} for h, k, c in input_results]

        expected_counts = [
            ('key3', ['host3', 'host6'], 2 + 1),
            ('key4', ['host1'], 3),
            ('key2', ['host2'], 5),
            ('key1', ['host1', 'host2', 'host4', 'host5'], 2 + 4 + 7 + 9),
        ]

        reducer = get_reducer('| count a', config={'flatten': True})
        output_results = reducer(input_counts)

        self.assertEqual(len(expected_counts), len(output_results))
        for (key, hosts, count), event in zip(expected_counts, output_results):
            data = event.data  # type: dict
            self.assertEqual(key, data['key'])
            self.assertEqual(hosts, data['hosts'])
            self.assertEqual(len(hosts), data['total_hosts'])
            self.assertEqual(count, data['count'])

    def test_aggregate_multiple_key_counts(self):
        """Test that counts are aggregated correctly with multiple keys."""
        input_results = [
            ('host1', ['key1', 'key2', 'key3'], 2),
            ('host2', ['key1', 'key2', 'key3'], 4),
            ('host3', ['key1', 'key2', 'key3'], 2),
            ('host4', ['key1', 'key2', 'key5'], 7),
            ('host5', ['key1', 'key2', 'key5'], 9),
            ('host2', ['key2', 'key3', 'key4'], 5),
            ('host1', ['key4', 'key2', 'key5'], 3),
        ]

        random.shuffle(input_results)
        input_counts = [Event.from_data({'hostname': h, 'key': k, 'count': c}) for h, k, c in input_results]

        expected_counts = [
            (('key4', 'key2', 'key5'), ['host1'], 3),
            (('key2', 'key3', 'key4'), ['host2'], 5),
            (('key1', 'key2', 'key3'), ['host1', 'host2', 'host3'], 2 + 4 + 2),
            (('key1', 'key2', 'key5'), ['host4', 'host5'], 7 + 9),
        ]

        reducer = get_reducer('| count a b c', config={'flatten': True})
        reduced_counts = reducer(input_counts)

        self.assertEqual(len(expected_counts), len(reduced_counts))
        for (key, hosts, count), event in zip(expected_counts, reduced_counts):
            data = event.data  # type: dict
            self.assertEqual(key, data['key'])
            self.assertEqual(hosts, data['hosts'])
            self.assertEqual(len(hosts), data['total_hosts'])
            self.assertEqual(count, data['count'])

    def test_map_reduce_analytics(self):
        """Test map reduce functionality of python engines."""
        input_events = defaultdict(list)
        host_results = []

        for i, host in enumerate("abcdefghijklmnop"):
            events = []
            for event_number in range(10):
                data = {'number': event_number, 'a':  host + '-a-' + str(event_number), 'b': -event_number}
                events.append(Event.from_data(data))
            input_events[host] = events

        query_text = 'generic where true | sort a | head 5 | sort b'
        analytic = parse_analytic({'query': query_text, 'metadata': {'id': 'test-analytic'}})
        host_engine = get_engine(analytic)

        # Map across multiple 'hosts'
        for hostname, host_events in input_events.items():
            for result in host_engine(host_events):  # type: AnalyticOutput
                for event in result.events:
                    event.data['hostname'] = hostname
                host_results.append(result)

        # Reduce across multiple 'hosts'
        reducer = get_reducer(analytic)
        reduced_results = reducer(host_results)

        expected_a = ['a-a-{}'.format(value) for value in range(10)][:5][::-1]
        actual_a = [event.data['a'] for result in reduced_results for event in result.events]
        self.validate_results(actual_a, expected_a, query_text)

    def test_post_processor(self):
        """Test that post-processing of analytic results works."""
        data = [Event.from_data({'num': i}) for i in range(100)]
        query = '| head 10'
        processor = get_post_processor(query, {'flatten': True})
        results = processor(data)
        self.validate_results(results, data[:10], query)

    def test_special_pipes(self):
        """Make sure that the extra pipes are working as intended."""
        query = 'process where true | unique opcode | count'
        config = {'flatten': True}
        results = self.get_output(queries=[parse_query(query)], config=config)
        self.assertEqual(results[0].data['count'], 3, "Expected 3 unique process opcodes")

        query = 'process where true | count opcode'
        results = self.get_output(queries=[parse_query(query)], config=config)
        opcodes = set(event.data['key'] for event in results)
        self.assertEqual(len(results), 3, "Expected 3 unique process opcodes in the data set")
        self.assertEqual(opcodes, set([1, 2, 3]), "Some opcodes were missing")

        query = 'process where true | unique unique_pid | count opcode'
        results = self.get_output(queries=[parse_query(query)], config=config)
        opcodes = [event.data['key'] for event in results]
        self.assertEqual(len(results), 2, "Expected 2 opcodes")
        self.assertEqual(opcodes, [1, 3], "Received or missing opcodes")

        query = 'process where true | filter process_name == "svchost.exe"'
        results = self.get_output(queries=[parse_query(query)], config=config)
        self.assertGreater(len(results), 1, "Filter pipe failed")
        for event in results:
            self.assertEqual(event.data['process_name'].lower(), "svchost.exe")

        query = 'process where length(md5) > 0 | count md5 command_line'
        results = self.get_output(queries=[parse_query(query)], config=config)
        self.assertGreater(len(results), 1, "Count pipe returned no results")
        sorted_results = list(sorted(results, key=lambda e: (e.data['count'], e.data['key'])))
        self.assertListEqual(sorted_results, results, "Count didn't output expected results")

    @staticmethod
    def _custom_echo(x):
        return x

    @staticmethod
    @PythonEngine.null_checked
    def _custom_reverse(x):
        return x[::-1]

    def test_custom_functions(self):
        """Custom functions in python."""
        config = {'flatten': True}

        with ignore_missing_functions:
            query = "process where echo(process_name) == 'SvcHost.*' and command_line == '* -k *NetworkRes*d'"
            output = self.get_output(queries=[parse_query(query)], config=config)
            event_ids = [event.data['serial_event_id'] for event in output]
            self.validate_results(event_ids, [15, 16, 25], "Custom function 'echo' failed")

            query = "process where length(user_domain)>0 and reverse(echo(user_domain)) = \"YTIROHTUA TN\" | tail 3"
            output = self.get_output(queries=[parse_query(query)], config=config)
            event_ids = [event.data['serial_event_id'] for event in output]
            self.validate_results(event_ids, [43, 45, 52], "Custom function 'reverse'")

    def test_cidrmatch(self):
        """Test the cidrMatch custom function."""
        def to_range(cidr):
            """Convert a CIDR notation to a tuple of the minimum and maximum IP addresses in the range."""
            # Python 2 support
            if sys.version_info.major == 2:
                cidr = unicode(cidr)
            ip_network = ipaddress.ip_network(cidr, strict=False)

            min_ip_address = ip_network.network_address
            max_ip_address = ip_network.broadcast_address

            return min_ip_address, max_ip_address

        def generate_random_ip_from_range(min_ip_address, max_ip_address):
            """Generate a random IP address from a given range."""
            ip_constructor = type(min_ip_address)

            # Convert the ipaddress.IPv4Address or ipaddress.IPv6 to integers
            min_ip_address_int = int(min_ip_address)
            max_ip_address_int = int(max_ip_address)

            # Generate a random IP address within the range.
            random_ip_address_int = random.randint(min_ip_address_int, max_ip_address_int)

            # Convert the random integer back to an ipaddress.IPv4Address or ipaddress.IPv6Address object.
            random_ip_address = ip_constructor(random_ip_address_int)

            return random_ip_address

        def generate_random_ip_address_not_in_range(min_ip_address, max_ip_address, max_tries=2):
            """Generate a random IP address NOT in a given range."""
            ip_constructor = type(min_ip_address)
            max_int = 2**32 - 1 if type(min_ip_address) == ipaddress.IPv4Address else 2**128 - 1

            min_ip_address_int = int(min_ip_address)
            max_ip_address_int = int(max_ip_address)

            # Generate a random IP address.
            if random.random() < 0.5:
                random_ip_address = ip_constructor(random.randint(0, min_ip_address_int))
            else:
                random_ip_address = ip_constructor(random.randint(max_ip_address_int, max_int))

            # Check if the random IP address is within the provided range.
            while random_ip_address >= min_ip_address and random_ip_address <= max_ip_address:
                # Generate another random IP address.
                random_ip_address = ip_constructor(random.randint(0, min_ip_address_int))
                if random_ip_address >= min_ip_address and random_ip_address <= max_ip_address:
                    random_ip_address = ip_constructor(random.randint(max_ip_address_int, max_int))
                max_tries -= 1
                if max_tries == 0:
                    return random_ip_address

            return random_ip_address

        config = {"flatten": True}
        events = [
            Event.from_data(d)
            for d in [
                {
                    "event_type": "process",
                    "process_name": "malicious.exe",
                    "unique_pid": "host1-1",
                    "timestamp": 116444736000000000,
                    "source": {"ip": "2001:0db8:0000:0000:0000:0000:0000:0001"},
                },
                {
                    "event_type": "process",
                    "process_name": "missing.exe",
                    "unique_pid": "host1-1",
                    "timestamp": 116444738000000000,
                    "source": {"ip": "2001:db8::1"},
                },
                {
                    "event_type": "file",
                    "file_name": "suspicious.txt",
                    "unique_pid": "host1-1",
                    "timestamp": 116444740000000000,
                    "source": {"ip": "fe80::1"},
                },
            ]
        ]

        # Should return no results none of the CIDR ranges contain those IPs
        query = """
        sequence by unique_pid with maxspan=7m
            [ process where cidrMatch(source.ip, "10.0.0.1/8") ]
            [ process where cidrMatch(source.ip, "10.0.0.1/16") ]
            [ file where cidrMatch(source.ip, "10.0.0.1/32", "2001:0db8::/32") ]
        """
        with elasticsearch_syntax:
            parsed_query = parse_query(query)

        output = self.get_output(queries=[parsed_query], config=config, events=events)

        self.assertEqual(len(output), 0, "Missing or extra results")

        # Should return results since the cidr ranges match the addresses in the events
        query = """
        sequence by unique_pid with maxspan=7m
            [ process where cidrMatch(source.ip, "2001:0db8::/32") ]
            [ process where cidrMatch(source.ip, "2001:0db8:0000:0000:0000:0000:0000:0000/32") ]
            [ file where cidrMatch(source.ip, "fe80::/10", "2001:0db8::/32") ]
        """

        with elasticsearch_syntax:
            parsed_query = parse_query(query)

        output = self.get_output(queries=[parsed_query], config=config, events=events)

        self.assertEqual(len(output), 3, "Missing or extra results")

        # Randomized IPv4 testing
        for _ in range(200):
            # make an ip address
            ip_addr = (
                random.randrange(256),
                random.randrange(256),
                random.randrange(256),
                random.randrange(256),
            )
            size = random.randrange(33)
            total_ips = 2 ** (32 - size)

            args = list(ip_addr)
            args.append(size)
            cidr_mask = "{:d}.{:d}.{:d}.{:d}/{:d}".format(*args)

            min_ip, max_ip = to_range(cidr_mask)

            # randomly pick IPs that *are* in the range
            for _ in range(min(200, total_ips)):
                rand_addr = generate_random_ip_from_range(min_ip, max_ip)
                rand_ip = str(rand_addr)
                events = [
                    Event.from_data(d)
                    for d in [
                        {
                            "event_type": "process",
                            "process_name": "malicious.exe",
                            "unique_pid": "host1-1",
                            "timestamp": 116444736000000000,
                            "source": {"ip": "{}".format(rand_ip)},
                        },
                        {
                            "event_type": "process",
                            "process_name": "missing.exe",
                            "unique_pid": "host1-1",
                            "timestamp": 116444738000000000,
                            "source": {"ip": "{}".format(rand_ip)},
                        },
                        {
                            "event_type": "file",
                            "file_name": "suspicious.txt",
                            "unique_pid": "host1-1",
                            "timestamp": 116444740000000000,
                            "source": {"ip": "{}".format(rand_ip)},
                        },
                    ]
                ]

                query = """
                sequence by unique_pid with maxspan=7m
                    [ process where cidrMatch(source.ip, "{}") ]
                    [ process where cidrMatch(source.ip, "{}") ]
                """.format(
                    cidr_mask, cidr_mask
                )

                with elasticsearch_syntax:
                    parsed_query = parse_query(query)

                output = self.get_output(queries=[parsed_query], config=config, events=events)

                self.assertEqual(len(output), 2, "Missing or extra results")

            # pick IPs that are definitely not in the range
            for _ in range(200):
                rand_addr = generate_random_ip_address_not_in_range(min_ip, max_ip)
                in_subnet = rand_addr >= min_ip and rand_addr <= max_ip
                rand_ip = str(rand_addr)
                events = [
                    Event.from_data(d)
                    for d in [
                        {
                            "event_type": "process",
                            "process_name": "malicious.exe",
                            "unique_pid": "host1-1",
                            "timestamp": 116444736000000000,
                            "source": {"ip": "{}".format(rand_ip)},
                        },
                        {
                            "event_type": "process",
                            "process_name": "missing.exe",
                            "unique_pid": "host1-1",
                            "timestamp": 116444738000000000,
                            "source": {"ip": "{}".format(rand_ip)},
                        },
                        {
                            "event_type": "file",
                            "file_name": "suspicious.txt",
                            "unique_pid": "host1-1",
                            "timestamp": 116444740000000000,
                            "source": {"ip": "{}".format(rand_ip)},
                        },
                    ]
                ]

                query = """
                sequence by unique_pid with maxspan=7m
                    [ process where cidrMatch(source.ip, "{}") ]
                    [ process where cidrMatch(source.ip, "{}") ]
                """.format(
                    cidr_mask, cidr_mask
                )

                with elasticsearch_syntax:
                    parsed_query = parse_query(query)

                output = self.get_output(queries=[parsed_query], config=config, events=events)

                # Check against known truth if is in_subnet
                rv = len(output) != 0
                self.assertEqual(rv, in_subnet, "Missing or extra results")

        # Randomized IPv6 testing
        for _ in range(200):
            # make an ip address
            ip_addr = tuple(random.randrange(65536) for _ in range(8))
            size = random.randrange(129)
            total_ips = 2 ** (128 - size)

            cidr_mask = ":".join("{:x}".format(x) for x in ip_addr) + "/{:d}".format(size)

            min_ip, max_ip = to_range(cidr_mask)

            # randomly pick IPs that *are* in the range
            for _ in range(min(200, total_ips)):
                rand_addr = generate_random_ip_from_range(min_ip, max_ip)
                rand_ip = str(rand_addr)
                events = [
                    Event.from_data(d)
                    for d in [
                        {
                            "event_type": "process",
                            "process_name": "malicious.exe",
                            "unique_pid": "host1-1",
                            "timestamp": 116444736000000000,
                            "source": {"ip": "{}".format(rand_ip)},
                        },
                        {
                            "event_type": "process",
                            "process_name": "missing.exe",
                            "unique_pid": "host1-1",
                            "timestamp": 116444738000000000,
                            "source": {"ip": "{}".format(rand_ip)},
                        },
                        {
                            "event_type": "file",
                            "file_name": "suspicious.txt",
                            "unique_pid": "host1-1",
                            "timestamp": 116444740000000000,
                            "source": {"ip": "{}".format(rand_ip)},
                        },
                    ]
                ]

                query = """
                sequence by unique_pid with maxspan=7m
                    [ process where cidrMatch(source.ip, "{}") ]
                    [ process where cidrMatch(source.ip, "{}") ]
                """.format(
                    cidr_mask, cidr_mask
                )

                with elasticsearch_syntax:
                    parsed_query = parse_query(query)

                output = self.get_output(queries=[parsed_query], config=config, events=events)

                self.assertEqual(len(output), 2, "Missing or extra results")

            # pick IPs that are definitely not in the range
            for _ in range(200):
                rand_addr = generate_random_ip_address_not_in_range(min_ip, max_ip)
                in_subnet = rand_addr >= min_ip and rand_addr <= max_ip
                rand_ip = str(rand_addr)
                events = [
                    Event.from_data(d)
                    for d in [
                        {
                            "event_type": "process",
                            "process_name": "malicious.exe",
                            "unique_pid": "host1-1",
                            "timestamp": 116444736000000000,
                            "source": {"ip": "{}".format(rand_ip)},
                        },
                        {
                            "event_type": "process",
                            "process_name": "missing.exe",
                            "unique_pid": "host1-1",
                            "timestamp": 116444738000000000,
                            "source": {"ip": "{}".format(rand_ip)},
                        },
                        {
                            "event_type": "file",
                            "file_name": "suspicious.txt",
                            "unique_pid": "host1-1",
                            "timestamp": 116444740000000000,
                            "source": {"ip": "{}".format(rand_ip)},
                        },
                    ]
                ]

                query = """
                sequence by unique_pid with maxspan=7m
                    [ process where cidrMatch(source.ip, "{}") ]
                    [ process where cidrMatch(source.ip, "{}") ]
                """.format(
                    cidr_mask, cidr_mask
                )

                with elasticsearch_syntax:
                    parsed_query = parse_query(query)

                output = self.get_output(queries=[parsed_query], config=config, events=events)

                # Check against known truth if is in_subnet
                rv = len(output) != 0
                self.assertEqual(rv, in_subnet, "Missing or extra results")

    def test_analytic_output(self):
        """Confirm that analytics return the same results as queries."""
        analytics = [q['analytic'] for q in self.get_example_queries()]

        # Make sure they also work when run as analytics
        analytic_engine = PythonEngine({'data_source': 'endgame'})
        analytic_engine.add_custom_function('echo', self._custom_echo)
        analytic_engine.add_custom_function('reverse', self._custom_reverse)
        analytic_engine.add_analytics(analytics)
        output_ids = defaultdict(list)

        def add_analytic_output(output):  # type: (AnalyticOutput) -> None
            for event in output.events:
                output_ids[output.analytic_id].append(event.data['serial_event_id'])

        analytic_engine.add_output_hook(add_analytic_output)
        analytic_engine.stream_events(self.get_events())
        for analytic in analytics:
            query = analytic.name
            expected_ids = analytic.metadata['_info']['expected_event_ids']
            actual_ids = output_ids[analytic.id]
            self.validate_results(actual_ids, expected_ids, query)

    def test_engine_schema(self):
        """Test loading the engine with a custom schema."""
        queries = [
            'movie where name == "*Breakfast*" and IN_80s(release)',
            'person where name == "John Hughes"',
        ]

        analytic_dicts = [{'query': q} for q in queries]
        definitions = """
        macro IN_80s(date) date == "*/*/1980"
        """

        config = {
            'schema': {
                'events': {
                    'movie': {'name': 'string', 'release': 'string'}, 'person': {}
                }
            },
            'definitions': parse_definitions(definitions),
            'analytics': analytic_dicts
        }

        pp = PreProcessor()
        pp.add_definitions(config['definitions'])

        with Schema(**config['schema']):
            expected = [parse_analytic(d, preprocessor=pp) for d in analytic_dicts]

        engine = BaseEngine(config)
        with engine:
            engine.add_analytics([parse_analytic(d) for d in analytic_dicts])

        self.assertListEqual(engine.analytics, expected, "Analytics were not loaded and expanded properly.")

    def test_relationship_pid_collision(self):
        """Confirm that the field used for tracking lineage can be dynamically set."""
        config = {'flatten': True, 'pid_key': 'unique_pid', 'ppid_key': 'unique_ppid'}
        events = [Event.from_data(d) for d in [
            {
                "event_type": "process",
                "pid": 1001,
                "ppid": 1000,
                "unique_pid": "host1-1001",
                "unique_ppid": "host1-1000",
                "process_name": "explorer.exe",
                "subtype": "create"
            },
            {
                "event_type": "process",
                "pid": 1002,
                "ppid": 1001,
                "unique_pid": "host1-1002",
                "unique_ppid": "host1-1001",
                "process_name": "powershell.exe",
                "subtype": "create"
            },
            {
                "event_type": "process",
                "pid": 1003,
                "ppid": 1002,
                "unique_pid": "host1-1003",
                "unique_ppid": "host1-1002",
                "process_name": "whoami.exe",
                "subtype": "create"
            },
            {
                "event_type": "process",
                "pid": 1001,
                "ppid": 1000,
                "unique_pid": "host2-1001",
                "unique_ppid": "host2-1000",
                "process_name": "explorer.exe",
                "subtype": "create"
            },
            {
                "event_type": "process",
                "pid": 1002,
                "ppid": 1001,
                "unique_pid": "host2-1002",
                "unique_ppid": "host2-1001",
                "process_name": "cmd.exe",
                "subtype": "create"
            },
            {
                "event_type": "process",
                "pid": 1003,
                "ppid": 1002,
                "unique_pid": "host2-1003",
                "unique_ppid": "host2-1002",
                "process_name": "whoami.exe",
                "subtype": "create"
            }
        ]]

        query = "process where child of [process where process_name == 'powershell.exe']"
        output = self.get_output(queries=[parse_query(query)], config=config, events=events)
        event_ids = [event.data['unique_pid'] for event in output]
        self.validate_results(event_ids, ['host1-1003'], "Relationships failed due to pid collision")

    def test_backticks(self):
        """Check that backtick fields are indexing into events."""
        def evaluate(expr, event):
            engine = PythonEngine()
            cb = engine.convert(parse_expression(expr))
            scope = Scope([Event.from_data(event)], None)
            return cb(scope)

        self.assertIsNone(evaluate("a.b", {}))
        self.assertEqual(evaluate("a.b", {"a": {"b": 1}}), 1)

        self.assertIsNone(evaluate("`a.b`", {}))
        self.assertEqual(evaluate("`a.b`", {"a.b": 1}), 1)
        self.assertEqual(evaluate("a.`b.c`[0]", {"a": {"b.c": [1]}}), 1)
        self.assertEqual(evaluate("`!@#$%^&*().`", {"!@#$%^&*().": 1}), 1)

    def test_missing_events(self):
        """Test the missing event feature."""
        config = {'flatten': True}
        events = [Event.from_data(d) for d in [
            {
                "event_type": "process",
                "process_name": "malicious.exe",
                "unique_pid": "host1-1",
                "timestamp": 116444736000000000
            },
            {
                "event_type": "process",
                "process_name": "missing.exe",
                "unique_pid": "host1-1",
                "timestamp": 116444738000000000
            },
            {
                "event_type": "file",
                "file_name": "suspicious.txt",
                "unique_pid": "host1-1",
                "timestamp": 116444740000000000
            }
        ]]

        # Should return no results since the malicious2.exe event is not missing
        query = '''
        sequence by unique_pid with maxspan=7m
            [ process where process_name == "malicious.exe" ]
            ![ process where process_name == "missing.exe" ]
            [ file where file_name == "suspicious.txt" ]
        '''
        with elasticsearch_syntax, allow_negation:
            parsed_query = parse_query(query)

        output = self.get_output(queries=[parsed_query], config=config, events=events)

        self.assertEqual(len(output), 0, "Missing or extra results")

        # Should return results since the second malicious.exe event is missing
        query = '''
        sequence by unique_pid with maxspan=7m
            [ process where process_name == "malicious.exe" ]
            ![ process where process_name == "malicious.exe" ]
            [ file where file_name == "suspicious.txt" ]
        '''

        with elasticsearch_syntax, allow_negation:
            parsed_query = parse_query(query)

        output = self.get_output(queries=[parsed_query], config=config, events=events)

        self.assertEqual(len(output), 2, "Missing or extra results")

        # Should return results since the last suspicious_file.txt event is missing
        query = '''
        sequence by unique_pid with maxspan=7m
            [ process where process_name == "malicious.exe" ]
            [ process where process_name == "missing.exe" ]
            ![ file where file_name == "suspicious_file.txt" ]
        '''
        with elasticsearch_syntax, allow_negation:
            parsed_query = parse_query(query)

        output = self.get_output(queries=[parsed_query], config=config, events=events)

        self.assertEqual(len(output), 2, "Missing or extra results")

        # Should return no results since the last suspicious.txt event is not missing
        query = '''
        sequence by unique_pid with maxspan=7m
            [ process where process_name == "malicious.exe" ]
            [ process where process_name == "missing.exe" ]
            ![ file where file_name == "suspicious.txt" ]
        '''
        with elasticsearch_syntax, allow_negation:
            parsed_query = parse_query(query)

        output = self.get_output(queries=[parsed_query], config=config, events=events)

        self.assertEqual(len(output), 0, "Missing or extra results")

        # Should return no results since the first malicious.exe event is not missing
        query = '''
        sequence by unique_pid with maxspan=7m
            ![ process where process_name == "malicious.exe" ]
            [ process where process_name == "missing.exe" ]
            [ file where file_name == "suspicious.txt" ]
        '''
        with elasticsearch_syntax, allow_negation:
            parsed_query = parse_query(query)

        output = self.get_output(queries=[parsed_query], config=config, events=events)

        self.assertEqual(len(output), 0, "Missing or extra results")

        # Should return results since the first malicious2.exe event is missing
        query = '''
        sequence by unique_pid with maxspan=7m
            ![ process where process_name == "malicious2.exe" ]
            [ process where process_name == "missing.exe" ]
            [ file where file_name == "suspicious.txt" ]
        '''
        with elasticsearch_syntax, allow_negation:
            parsed_query = parse_query(query)

        output = self.get_output(queries=[parsed_query], config=config, events=events)

        self.assertEqual(len(output), 2, "Missing or extra results")<|MERGE_RESOLUTION|>--- conflicted
+++ resolved
@@ -8,12 +8,8 @@
 from eql import *  # noqa: F403
 from eql.ast import *  # noqa: F403
 from eql.engine import Scope
-<<<<<<< HEAD
-from eql.parser import ignore_missing_functions, allow_sample, elasticsearch_syntax, allow_negation
-=======
-from eql.parser import (allow_sample, elasticsearch_syntax,
+from eql.parser import (allow_negation, allow_sample, elasticsearch_syntax,
                         ignore_missing_functions)
->>>>>>> 9b4f6821
 from eql.schema import EVENT_TYPE_GENERIC
 from eql.tests.base import TestEngine
 
