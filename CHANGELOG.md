# Event Query Language - Changelog
The format is based on [Keep a Changelog](https://keepachangelog.com/en/1.0.0/).


## Version 0.9.6
_Released 2020-11-24_

### Changed
* Elasticsearch ilike `:` syntax to support lists and wildcards


## Version 0.9.5
<<<<<<< HEAD
_Released 2020-10-10_
=======
_Released 2020-10-20_
>>>>>>> 53afdad2

### Added
* Toggle to parse with Elasticsearch syntax

### Changed
* Parser rule for method syntax. No whitespace is allowed between the `:` and opening `(`

## Version 0.9.4
_Released 2020-07-27_

### Fixed
* Uncaught exception when macros return a field


## Version 0.9.3
_Released 2020-07-07_

### Added
* Internal toggle to turn off case insensitivity
* Additional tests to handle case sensitive and insensitive modes


## Version 0.9.2
_Released 2020-05-29_

### Fixed
* Removed invalid index into empty array for `UniqueCountPipe.output_schemas` with custom walkers


## Version 0.9.1
_Released 2020-05-28_

### Removed
* `case_sensitive` parameter to `between`


## Version 0.9.0
_Released 2020-05-18_

### Added
* Support for escaped identifiers in fields using \`backtick\` syntax
* Implemented three-value logic for boolean and null handling
* Migrate python tests to TOML files
* Optimization rule for inverting comparisons (`not (x <= y)` ==> `x > y`)
* (Internal) AST nodes for `IsNull`/`IsNotNull`

### Changed
* (Internal) Changed the type system to use TypeHint/TypeFoldCheck/NodeInfo instead of tuples
* Treat wildcards the same on the left and right side of `==` or `!=`
* Removed forced float division (now `3 / 2` ==> `1` instead of `1.5`)
* Made `<`, `<=`, `>=`, `>` perform case-insensitive string comparisons

### Fixed
* Boolean optimizations: `x and true and y` is correctly converted to `x and y`
* DeMorgan logic for expanding `not` nodes

### Removed
* Deprecated sequence units besides `d`,`h`,`m`,`s`,`ms`
* Fractional sequence intervals
* Requirements.txt and moved into `setup.py`


## Version 0.8.8
_Released 2020-04-24_

### Changed
* Regular expressions generated by CidrMatch create non-capturing groups


## Version 0.8.7
_Released 2020-04-23_

### Added
* Function `eql.utils.get_query_type`
* Function `eql.utils.get_required_event_types`
* Function `eql.utils.uses_ancestry`


## Version 0.8.6
_Released 2020-04-06_

### Changed
* Made missing `where` raise a `EqlSyntaxError` instead of a `EqlSemanticError`


## Version 0.8.5
_Released 2020-03-18_

### Fixed
* `Walker` auto-recursion on BaseNode


## Version 0.8.4
_Released 2020-03-18_

### Added
* `skip_optimizations` toggle to disable optimizations when parsing

### Changed
* Moved optimization methods to `Optimizer` class.


## Version 0.8.3
_Released 2020-03-11_

### Fixed
* `CidrMatch.run` signature for `cidrMatch` optimization


## Version 0.8.2
_Released 2020-01-13_

### Fixed
* Restored missing text from semantic error messages


## Version 0.8.1
_Released 2020-01-09_

### Fixed
* Correctly load definitions/schema with `eql.build.get_engine`


## Version 0.8
_Released 2019-11-01_

### Added
* Method syntax
* Mathematical operators `+`, `-`, `*`, `/`, `%`
* Documentation for `match()` function
* `between()` function for extracting the first substring between two strings
* `cidrMatch()` function and several helper methods for subnet matching and regex building 
* `extract_query_terms` to extract the original text for each event in a query

### Changed
* Parser from TatSu to Lark

### Fixed
* Examples for sequences in the Implementation Details page
* Compatibility for `eql shell` with Python 2.7


## Version 0.7
_Released 2019-07-24_

### Added
* Badges to README (PyPi, Twitter, ReadTheDocs, Gitter)
* Multiple values within `arrayContains()` function
* `arrayCount` function for counting the number of matches in an array
* Interactive shell with tables
* Validation system that matches types across schema and comparisons
* `SignatureMixin` class used to validate input and output arguments to functions, and pipes
* Better error messages with multiple carets
* Base class for all EQL errors
* Test data, queries, and the expected output for unit tests
* Signature base class
* Helper `Walker` classes with better methods and context for AST traversal
* `ParserConfig` class with context manager that toggles thread-specific parser settings
* Additional imports to the root `eql` module
* Autogenerated parser with `make parser` included in python module
* `is_stateful` function to `eql.utils` to determine if a parsed query is stateful
* `match_kv` function to `eql.utils` to autogenerate an AST from a dictionary of fields -> value(s)

### Changed
* Rearranged imports, `eql.engines.native` is now `eql.engine`
* Using walker methods instead of NodeMethods to integrate with engine
* Moved function call evaluation to custom classes in `eql.functions`
* Moved highlighter from sphinx document generation to `eql.highlighters`
* Moved PipeCommand subclasses to `eql.pipes`
* Exception class names to all have **Eql** prefix
* Moved unit tests to `eql.tests` module and rearranged test
* Implementation of `by` for sequences, joins and pipes to perform case-insensitive checks

### Fixed
* Bug where wildcards were only matched on the first line of text in a field

### Removed
* Default EQL schema. Now accepts all input and event types by default


## Version 0.6.3
_Released 2019-04-17_

### Added
* @itsnotapt Made `pid` and `ppid` fields configurable


## Version 0.6.2
_Released 2018-12-13_

### Fixed
* Broken implementation of streaming .jsonl files


## Version 0.6.1
_Released 2019-12-05_

### Added
* Support for gzipped files


## Version 0.6
_Initial Release 2018-11_30_

### Added (Initial Features)
* EQL parser with Tatsu
* Evaluation engine in `eql.engines.native`
* Macro and constants for preprocessors
* `eql` CLI command for querying against a JSON file
* Security schema by default (`file`, `network`, `process`, etc.)<|MERGE_RESOLUTION|>--- conflicted
+++ resolved
@@ -10,11 +10,7 @@
 
 
 ## Version 0.9.5
-<<<<<<< HEAD
-_Released 2020-10-10_
-=======
 _Released 2020-10-20_
->>>>>>> 53afdad2
 
 ### Added
 * Toggle to parse with Elasticsearch syntax
